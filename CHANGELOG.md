--- conflicted
+++ resolved
@@ -1,4 +1,3 @@
-<<<<<<< HEAD
 ## 0.90.0
 
 ### Deprecated
@@ -12,13 +11,12 @@
 ### Credits
 
 * Thanks to Brenden Kromhout (@bkromhout) for adding `RealmObjectSchema.getPrimaryKey()`.
-=======
+
 ## 0.89.1
 
 ### Bug fixes
 
 * @PrimaryKey + @Required on String type primary key no longer throws when using copyToRealm or copyToRealmOrUpdate (#2653).
->>>>>>> cb54b442
 
 ## 0.89.0
 
