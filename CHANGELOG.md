<<<<<<< HEAD
## 2.0.2

This release is not protocol-compatible with previous versions of the Realm Mobile Platform. The base library is still fully compatible.

### Bug fixes

* Build error when using Java 7 (#3563).

## Internal

* Upgraded to Realm Core 2.1.0 / Realm Sync 2.0-BETA. 
=======
## 2.1.0

### Enhancement

* `Realm.compactRealm()` works for encrypted Realms.
>>>>>>> 12c2e462

## 2.0.1

### Bug fixes

* `android.net.conn.CONNECTIVITY_CHANGE` broadcast caused `RuntimeException` if sync extension was disabled (#3505).
* `android.net.conn.CONNECTIVITY_CHANGE` was not delivered on Android 7 devices.
* `distinctAsync` did not respect other query parameters (#3537).
* `ConcurrentModificationException` from Gradle when building an application (#3501).

## Internal

* Upgraded to Realm Core 2.0.1 / Realm Sync 1.3-BETA

## 2.0.0

This release introduces support for the Realm Mobile Platform! 
See <https://realm.io/news/introducing-realm-mobile-platform/> for an overview of these great new features.

### Breaking Changes

* Files written by Realm 2.0 cannot be read by 1.x or earlier versions. Old files can still be opened.
* It is now required to call `Realm.init(Context)` before calling any other Realm API.
* Removed `RealmConfiguration.Builder(Context)`, `RealmConfiguration.Builder(Context, File)` and `RealmConfiguration.Builder(File)` constructors.
* `isValid()` now always returns `true` instead of `false` for unmanaged `RealmObject` and `RealmList`. This puts it in line with the behaviour of the Cocoa and .NET API's (#3101).
* armeabi is not supported anymore.
* Added new `RealmFileException`.
  - `IncompatibleLockFileException` has been removed and replaced by `RealmFileException` with kind `INCOMPATIBLE_LOCK_FILE`.
  - `RealmIOExcpetion` has been removed and replaced by `RealmFileException`.
* `RealmConfiguration.Builder.assetFile(Context, String)` has been renamed to `RealmConfiguration.Builder.assetFile(String)`.
* Object with primary key is now required to define it when the object is created. This means that `Realm.createObject(Class<E>)` and `DynamicRealm.createObject(String)` now throws `RealmException` if they are used to create an object with a primary key field. Use `Realm.createObject(Class<E>, Object)` or `DynamicRealm.createObject(String, Object)` instead.
* Importing from JSON without the primary key field defined in the JSON object now throws `IllegalArgumentException`.
* Now `Realm.beginTransaction()`, `Realm.executeTransaction()` and `Realm.waitForChange()` throw `RealmMigrationNeededException` if a remote process introduces incompatible schema changes (#3409).
* The primary key value of an object can no longer be changed after the object was created. Instead a new object must be created and all fields copied over.
* Now `Realm.createObject(Class)` and `Realm.createObject(Class,Object)` take the values from the model's fields and default constructor. Creating objects through the `DynamicRealm` does not use these values (#777).
* When `Realm.create*FromJson()`s create a new `RealmObject`, now they take the default values defined by the field itself and its default constructor for those fields that are not defined in the JSON object.

### Enhancements

* Added `realmObject.isManaged()`, `RealmObject.isManaged(obj)` and `RealmCollection.isManaged()` (#3101).
* Added `RealmConfiguration.Builder.directory(File)`.
* `RealmLog` has been moved to the public API. It is now possible to control which events Realm emit to Logcat. See the `RealmLog` class for more details.
* Typed `RealmObject`s can now continue to access their fields properly even though the schema was changed while the Realm was open (#3409).
* A `RealmMigrationNeededException` will be thrown with a cause to show the detailed message when a migration is needed and the migration block is not in the `RealmConfiguration`.


### Bug fixes

* Fixed a lint error in proxy classes when the 'minSdkVersion' of user's project is smaller than 11 (#3356).
* Fixed a potential crash when there were lots of async queries waiting in the queue.
* Fixed a bug causing the Realm Transformer to not transform field access in the model's constructors (#3361).
* Fixed a bug causing a build failure when the Realm Transformer adds accessors to a model class that was already transformed in other project (#3469).
* Fixed a bug causing the `NullPointerException` when calling getters/setters in the model's constructors (#2536).

### Internal

* Moved JNI build to CMake.
* Updated Realm Core to 2.0.0.
* Updated ReLinker to 1.2.2.

## 1.2.0

### Bug fixes

* Throw a proper exception when operating on a non-existing field with the dynamic API (#3292).
* `DynamicRealmObject.setList` should only accept `RealmList<DynamicRealmObject>` (#3280).
* `DynamicRealmObject.getX(fieldName)` now throws a proper exception instead of a native crash when called with a field name of the wrong type (#3294).
* Fixed a concurrency crash which might happen when `Realm.executeTransactionAsync()` tried to call `onSucess` after the Realm was closed.

### Enhancements

* Added `RealmQuery.in()` for a comparison against multiple values.
* Added byte array (`byte[]`) support to `RealmQuery`'s `equalTo` and `notEqualTo` methods.
* Optimized internal caching of schema classes (#3315).

### Internal

* Updated Realm Core to 1.5.1.
* Improved sorting speed.
* Completely removed the `OptionalAPITransformer`.

### Credits

* Thanks to Brenden Kromhout (@bkromhout) for adding binary array support to `equalTo` and `notEqualTo`.

## 1.1.1

### Bug fixes

* Fixed a wrong JNI method declaration which might cause "method not found" crash on some devices.
* Fixed a bug that `Error` in the background async thread is not forwarded to the caller thread.
* Fixed a crash when an empty `Collection` is passed to `insert()`/`insertOrUpdate()` (#3103).
* Fixed a bug that does not transfer the primary key when `RealmSchemaObject.setClassName()` is called to rename a class (#3118).
* Fixed bug in `Realm.insert` and `Realm.insertOrUpdate` methods causing a `RealmList` to be cleared when inserting a managed `RealmModel` (#3105).
* Fixed a concurrency allocation bug in storage engine which might lead to some random crashes.
* Bulk insertion now throws if it is not called in a transaction (#3173).
* The IllegalStateException thrown when accessing an empty RealmObject is now more meaningful (#3200).
* `insert()` now correctly throws an exception if two different objects have the same primary key (#3212).
* Blackberry Z10 throwing "Function not implemented" (#3178).
* Reduced the number of file descriptors used by Realm Core (#3197).
* Throw a proper `IllegalStateException` if a `RealmChangeListener` is used inside an IntentService (#2875).

### Enhancements

* The Realm Annotation processor no longer consumes the Realm annotations. Allowing other annotation processors to run.

### Internal

* Updated Realm Core to 1.4.2.
* Improved sorting speed.

## 1.1.0

### Bug fixes

* A number of bug fixes in the storage engine related to memory management in rare cases when a Realm has been compacted.
* Disabled the optional API transformer since it has problems with DexGuard (#3022).
* `OnSuccess.OnSuccess()` might not be called with the correct Realm version for async transaction (#1893).
* Fixed a bug in `copyToRealm()` causing a cyclic dependency objects being duplicated.
* Fixed a build failure when model class has a conflicting name such as `Map`, `List`, `String`, ... (#3077).

### Enhancements

* Added `insert(RealmModel obj)`, `insertOrUpdate(RealmModel obj)`, `insert(Collection<RealmModel> collection)` and `insertOrUpdate(Collection<RealmModel> collection)` to perform batch inserts (#1684).
* Enhanced `Table.toString()` to show a PrimaryKey field details (#2903).
* Enabled ReLinker when loading a Realm from a custom path by adding a `RealmConfiguration.Builder(Context, File)` constructor (#2900).
* Changed `targetSdkVersion` of `realm-library` to 24.
* Logs warning if `DynamicRealm` is not closed when GC happens as it does for `Realm`.

### Deprecated

* `RealmConfiguration.Builder(File)`. Use `RealmConfiguration.Builder(Context, File)` instead.

### Internal

* Updated Realm Core to 1.2.0.

## 1.0.1

### Bug fixes

* Fixed a crash when calling `Table.toString()` in debugger (#2429).
* Fixed a race condition which would cause some `RealmResults` to not be properly updated inside a `RealmChangeListener`. This could result in crashes when accessing items from those results (#2926/#2951).
* Revised `RealmResults.isLoaded()` description (#2895).
* Fixed a bug that could cause Realm to lose track of primary key when using `RealmObjectSchema.removeField()` and `RealmObjectSchema.renameField()` (#2829/#2926).
* Fixed a bug that prevented some devices from finding async related JNI methods correctly.
* Updated ProGuard configuration in order not to depend on Android's default configuration (#2972).
* Fixed a race condition between Realms notifications and other UI events. This could e.g. cause ListView to crash (#2990).
* Fixed a bug that allowed both `RealmConfiguration.Builder.assetFile()`/`deleteRealmIfMigrationNeeded()` to be configured at the same time, which leads to the asset file accidentally being deleted in migrations (#2933).
* Realm crashed outright when the same Realm file was opened in two processes. Realm will now optimistically retry opening for 1 second before throwing an Error (#2459).

### Enhancements

* Removes RxJava related APIs during bytecode transforming to make RealmObject plays well with reflection when rx.Observable doesn't exist.

## 1.0.0

No changes since 0.91.1.

## 0.91.1

* Updated Realm Core to 1.0.1.

### Bug fixes

* Fixed a bug when opening a Realm causes a staled memory mapping. Symptoms are error messages like "Bad or incompatible history type", "File format version doesn't match", and "Encrypted interprocess sharing is currently unsupported".

## 0.91.0

* Updated Realm Core to 1.0.0.

### Breaking changes

* Removed all `@Deprecated` methods.
* Calling `Realm.setAutoRefresh()` or `DynamicRealm.setAutoRefresh()` from non-Looper thread throws `IllegalStateException` even if the `autoRefresh` is false (#2820).

### Bug fixes

* Calling RealmResults.deleteAllFromRealm() might lead to native crash (#2759).
* The annotation processor now correctly reports an error if trying to reference interfaces in model classes (#2808).
* Added null check to `addChangeListener` and `removeChangeListener` in `Realm` and `DynamicRealm` (#2772).
* Calling `RealmObjectSchema.addPrimaryKey()` adds an index to the primary key field, and calling `RealmObjectSchema.removePrimaryKey()` removes the index from the field (#2832).
* Log files are not deleted when calling `Realm.deleteRealm()` (#2834).

### Enhancements

* Upgrading to OpenSSL 1.0.1t. From July 11, 2016, Google Play only accept apps using OpenSSL 1.0.1r or later (https://support.google.com/faqs/answer/6376725, #2749).
* Added support for automatically copying an initial database from assets using `RealmConfiguration.Builder.assetFile()`.
* Better error messages when certain file operations fail.

### Credits

* Paweł Surówka (@thesurix) for adding the `RealmConfiguration.Builder.assetFile()`.

## 0.90.1

* Updated Realm Core to 0.100.2.

### Bug fixes

* Opening a Realm while closing a Realm in another thread could lead to a race condition.
* Automatic migration to the new file format could in rare circumstances lead to a crash.
* Fixing a race condition that may occur when using Async API (#2724).
* Fixed CannotCompileException when related class definition in android.jar cannot be found (#2703).

### Enhancements

* Prints path when file related exceptions are thrown.

## 0.90.0

* Updated Realm Core to 0.100.0.

### Breaking changes

* RealmChangeListener provides the changed object/Realm/collection as well (#1594).
* All JSON methods on Realm now only wraps JSONException in RealmException. All other Exceptions are thrown as they are.
* Marked all methods on `RealmObject` and all public classes final (#1594).
* Removed `BaseRealm` from the public API.
* Removed `HandlerController` from the public API.
* Removed constructor of `RealmAsyncTask` from the public API (#1594).
* `RealmBaseAdapter` has been moved to its own GitHub repository: https://github.com/realm/realm-android-adapters
  See https://github.com/realm/realm-android-adapters/README.md for further info on how to include it.
* File format of Realm files is changed. Files will be automatically upgraded but opening a Realm file with older
  versions of Realm is not possible.

### Deprecated

* `Realm.allObjects*()`. Use `Realm.where(clazz).findAll*()` instead.
* `Realm.distinct*()`. Use `Realm.where(clazz).distinct*()` instead.
* `DynamicRealm.allObjects*()`. Use `DynamicRealm.where(className).findAll*()` instead.
* `DynamicRealm.distinct*()`. Use `DynamicRealm.where(className).distinct*()` instead.
* `Realm.allObjectsSorted(field, sort, field, sort, field, sort)`. Use `RealmQuery.findAllSorted(field[], sort[])`` instead.
* `RealmQuery.findAllSorted(field, sort, field, sort, field, sort)`. Use `RealmQuery.findAllSorted(field[], sort[])`` instead.
* `RealmQuery.findAllSortedAsync(field, sort, field, sort, field, sort)`. Use `RealmQuery.findAllSortedAsync(field[], sort[])`` instead.
* `RealmConfiguration.setModules()`. Use `RealmConfiguration.modules()` instead.
* `Realm.refresh()` and `DynamicRealm.refresh()`. Use `Realm.waitForChange()`/`stopWaitForChange()` or `DynamicRealm.waitForChange()`/`stopWaitForChange()` instead.

### Enhancements

* `RealmObjectSchema.getPrimaryKey()` (#2636).
* `Realm.createObject(Class, Object)` for creating objects with a primary key directly.
* Unit tests in Android library projects now detect Realm model classes.
* Better error message if `equals()` and `hashCode()` are not properly overridden in custom Migration classes.
* Expanding the precision of `Date` fields to cover full range (#833).
* `Realm.waitForChange()`/`stopWaitForChange()` and `DynamicRealm.waitForChange()`/`stopWaitForChange()` (#2386).

### Bug fixes

* `RealmChangeListener` on `RealmObject` is not triggered when adding listener on returned `RealmObject` of `copyToRealmOrUpdate()` (#2569).

### Credits

* Thanks to Brenden Kromhout (@bkromhout) for adding `RealmObjectSchema.getPrimaryKey()`.

## 0.89.1

### Bug fixes

* @PrimaryKey + @Required on String type primary key no longer throws when using copyToRealm or copyToRealmOrUpdate (#2653).
* Primary key is cleared/changed when calling RealmSchema.remove()/RealmSchema.rename() (#2555).
* Objects implementing RealmModel can be used as a field of RealmModel/RealmObject (#2654).

## 0.89.0

### Breaking changes

* @PrimaryKey field value can now be null for String, Byte, Short, Integer, and Long types. Older Realms should be migrated, using RealmObjectSchema.setNullable(), or by adding the @Required annotation. (#2515).
* `RealmResults.clear()` now throws UnsupportedOperationException. Use `RealmResults.deleteAllFromRealm()` instead.
* `RealmResults.remove(int)` now throws UnsupportedOperationException. Use `RealmResults.deleteFromRealm(int)` instead.
* `RealmResults.sort()` and `RealmList.sort()` now return the sorted result instead of sorting in-place.
* `RealmList.first()` and `RealmList.last()` now throw `ArrayIndexOutOfBoundsException` if `RealmList` is empty.
* Removed deprecated method `Realm.getTable()` from public API.
* `Realm.refresh()` and `DynamicRealm.refresh()` on a Looper no longer have any effect. `RealmObject` and `RealmResults` are always updated on the next event loop.

### Deprecated

* `RealmObject.removeFromRealm()` in place of `RealmObject.deleteFromRealm()`
* `Realm.clear(Class)` in favour of `Realm.delete(Class)`.
* `DynamicRealm.clear(Class)` in place of `DynamicRealm.delete(Class)`.

### Enhancements

* Added a `RealmModel` interface that can be used instead of extending `RealmObject`.
* `RealmCollection` and `OrderedRealmCollection` interfaces have been added. `RealmList` and `RealmResults` both implement these.
* `RealmBaseAdapter` now accept an `OrderedRealmCollection` instead of only `RealmResults`.
* `RealmObjectSchema.isPrimaryKey(String)` (#2440)
* `RealmConfiguration.initialData(Realm.Transaction)` can now be used to populate a Realm file before it is used for the first time.

### Bug fixes

* `RealmObjectSchema.isRequired(String)` and `RealmObjectSchema.isNullable(String)` don't throw when the given field name doesn't exist.

### Credits

* Thanks to @thesurix for adding `RealmConfiguration.initialData()`.

## 0.88.3

* Updated Realm Core to 0.97.3.

### Enhancements

* Throws an IllegalArgumentException when calling Realm.copyToRealm()/Realm.copyToRealmOrUpdate() with a RealmObject which belongs to another Realm instance in a different thread.
* Improved speed of cleaning up native resources (#2496).

### Bug fixes

* Field annotated with @Ignored should not have accessors generated by the bytecode transformer (#2478).
* RealmResults and RealmObjects can no longer accidentially be GC'ed if using `asObservable()`. Previously this caused the observable to stop emitting. (#2485).
* Fixed an build issue when using Realm in library projects on Windows (#2484).
* Custom equals(), toString() and hashCode() are no longer incorrectly overwritten by the proxy class (#2545).

## 0.88.2

* Updated Realm Core to 0.97.2.

### Enhancements

* Outputs additional information when incompatible lock file error occurs.

### Bug fixes

* Race condition causing BadVersionException when running multiple async writes and queries at the same time (#2021/#2391/#2417).

## 0.88.1

### Bug fixes

* Prevent throwing NullPointerException in RealmConfiguration.equals(RealmConfiguration) when RxJava is not in the classpath (#2416).
* RealmTransformer fails because of missing annotation classes in user's project (#2413).
* Added SONAME header to shared libraries (#2432).
* now DynamicRealmObject.toString() correctly shows null value as "null" and the format is aligned to the String from typed RealmObject (#2439).
* Fixed an issue occurring while resolving ReLinker in apps using a library based on Realm (#2415).

## 0.88.0

* Updated Realm Core to 0.97.0.

### Breaking changes

* Realm has now to be installed as a Gradle plugin.
* DynamicRealm.executeTransaction() now directly throws any RuntimeException instead of wrapping it in a RealmException (#1682).
* DynamicRealm.executeTransaction() now throws IllegalArgumentException instead of silently accepting a null Transaction object.
* String setters now throw IllegalArgumentException instead of RealmError for invalid surrogates.
* DynamicRealm.distinct()/distinctAsync() and Realm.distinct()/distinctAsync() now throw IllegalArgumentException instead of UnsupportedOperationException for invalid type or unindexed field.
* All thread local change listeners are now delayed until the next Looper event instead of being triggered when committing.
* Removed RealmConfiguration.getSchemaMediator() from public API which was deprecated in 0.86.0. Please use RealmConfiguration.getRealmObjectClasses() to obtain the set of model classes (#1797).
* Realm.migrateRealm() throws a FileNotFoundException if the Realm file doesn't exist.
* It is now required to unsubscribe from all Realm RxJava observables in order to fully close the Realm (#2357).

### Deprecated

* Realm.getInstance(Context). Use Realm.getInstance(RealmConfiguration) or Realm.getDefaultInstance() instead.
* Realm.getTable(Class) which was public because of the old migration API. Use Realm.getSchema() or DynamicRealm.getSchema() instead.
* Realm.executeTransaction(Transaction, Callback) and replaced it with Realm.executeTransactionAsync(Transaction), Realm.executeTransactionAsync(Transaction, OnSuccess), Realm.executeTransactionAsync(Transaction, OnError) and Realm.executeTransactionAsync(Transaction, OnSuccess, OnError).

### Enhancements

* Support for custom methods, custom logic in accessors, custom accessor names, interface implementation and public fields in Realm objects (#909).
* Support to project Lombok (#502).
* RealmQuery.isNotEmpty() (#2025).
* Realm.deleteAll() and RealmList.deleteAllFromRealm() (#1560).
* RealmQuery.distinct() and RealmResults.distinct() (#1568).
* RealmQuery.distinctAsync() and RealmResults.distinctAsync() (#2118).
* Improved .so loading by using [ReLinker](https://github.com/KeepSafe/ReLinker).
* Improved performance of RealmList#contains() (#897).
* distinct(...) for Realm, DynamicRealm, RealmQuery, and RealmResults can take multiple parameters (#2284).
* "realm" and "row" can be used as field name in model classes (#2255).
* RealmResults.size() now returns Integer.MAX_VALUE when actual size is greater than Integer.MAX_VALUE (#2129).
* Removed allowBackup from AndroidManifest (#2307).

### Bug fixes

* Error occurring during test and (#2025).
* Error occurring during test and connectedCheck of unit test example (#1934).
* Bug in jsonExample (#2092).
* Multiple calls of RealmResults.distinct() causes to return wrong results (#2198).
* Calling DynamicRealmObject.setList() with RealmList<DynamicRealmObject> (#2368).
* RealmChangeListeners did not triggering correctly if findFirstAsync() didn't find any object. findFirstAsync() Observables now also correctly call onNext when the query completes in that case (#2200).
* Setting a null value to trigger RealmChangeListener (#2366).
* Preventing throwing BadVersionException (#2391).

### Credits

* Thanks to Bill Best (@wmbest2) for snapshot testing.
* Thanks to Graham Smith (@grahamsmith) for a detailed bug report (#2200).

## 0.87.5
* Updated Realm Core to 0.96.2.
  - IllegalStateException won't be thrown anymore in RealmResults.where() if the RealmList which the RealmResults is created on has been deleted. Instead, the RealmResults will be treated as empty forever.
  - Fixed a bug causing a bad version exception, when using findFirstAsync (#2115).

## 0.87.4
* Updated Realm Core to 0.96.0.
  - Fixed bug causing BadVersionException or crashing core when running async queries.

## 0.87.3
* IllegalArgumentException is now properly thrown when calling Realm.copyFromRealm() with a DynamicRealmObject (#2058).
* Fixed a message in IllegalArgumentException thrown by the accessors of DynamicRealmObject (#2141).
* Fixed RealmList not returning DynamicRealmObjects of the correct underlying type (#2143).
* Fixed potential crash when rolling back removal of classes that reference each other (#1829).
* Updated Realm Core to 0.95.8.
  - Fixed a bug where undetected deleted object might lead to seg. fault (#1945).
  - Better performance when deleting objects (#2015).

## 0.87.2
* Removed explicit GC call when committing a transaction (#1925).
* Fixed a bug when RealmObjectSchema.addField() was called with the PRIMARY_KEY modifier, the field was not set as a required field (#2001).
* Fixed a bug which could throw a ConcurrentModificationException in RealmObject's or RealmResults' change listener (#1970).
* Fixed RealmList.set() so it now correctly returns the old element instead of the new (#2044).
* Fixed the deployment of source and javadoc jars (#1971).

## 0.87.1
* Upgraded to NDK R10e. Using gcc 4.9 for all architectures.
* Updated Realm Core to 0.95.6
  - Fixed a bug where an async query can be copied incomplete in rare cases (#1717).
* Fixed potential memory leak when using async query.
* Added a check to prevent removing a RealmChangeListener from a non-Looper thread (#1962). (Thank you @hohnamkung)

## 0.87.0
* Added Realm.asObservable(), RealmResults.asObservable(), RealmObject.asObservable(), DynamicRealm.asObservable() and DynamicRealmObject.asObservable().
* Added RealmConfiguration.Builder.rxFactory() and RxObservableFactory for custom RxJava observable factory classes.
* Added Realm.copyFromRealm() for creating detached copies of Realm objects (#931).
* Added RealmObjectSchema.getFieldType() (#1883).
* Added unitTestExample to showcase unit and instrumentation tests. Examples include jUnit3, jUnit4, Espresso, Robolectric, and MPowermock usage with Realm (#1440).
* Added support for ISO8601 based dates for JSON import. If JSON dates are invalid a RealmException will be thrown (#1213).
* Added APK splits to gridViewExample (#1834).

## 0.86.1
* Improved the performance of removing objects (RealmResults.clear() and RealmResults.remove()).
* Updated Realm Core to 0.95.5.
* Updated ProGuard configuration (#1904).
* Fixed a bug where RealmQuery.findFirst() returned a wrong result if the RealmQuery had been created from a RealmResults.where() (#1905).
* Fixed a bug causing DynamicRealmObject.getObject()/setObject() to use the wrong class (#1912).
* Fixed a bug which could cause a crash when closing Realm instances in change listeners (#1900).
* Fixed a crash occurring during update of multiple async queries (#1895).
* Fixed listeners not triggered for RealmObject & RealmResults created using copy or create methods (#1884).
* Fixed RealmChangeListener never called inside RealmResults (#1894).
* Fixed crash when calling clear on a RealmList (#1886).

## 0.86.0
* BREAKING CHANGE: The Migration API has been replaced with a new API.
* BREAKING CHANGE: RealmResults.SORT_ORDER_ASCENDING and RealmResults.SORT_ORDER_DESCENDING constants have been replaced by Sort.ASCENDING and Sort.DESCENDING enums.
* BREAKING CHANGE: RealmQuery.CASE_SENSITIVE and RealmQuery.CASE_INSENSITIVE constants have been replaced by Case.SENSITIVE and Case.INSENSITIVE enums.
* BREAKING CHANGE: Realm.addChangeListener, RealmObject.addChangeListener and RealmResults.addChangeListener hold a strong reference to the listener, you should unregister the listener to avoid memory leaks.
* BREAKING CHANGE: Removed deprecated methods RealmQuery.minimum{Int,Float,Double}, RealmQuery.maximum{Int,Float,Double}, RealmQuery.sum{Int,Float,Double} and RealmQuery.average{Int,Float,Double}. Use RealmQuery.min(), RealmQuery.max(), RealmQuery.sum() and RealmQuery.average() instead.
* BREAKING CHANGE: Removed RealmConfiguration.getSchemaMediator() which is public by mistake. And RealmConfiguration.getRealmObjectClasses() is added as an alternative in order to obtain the set of model classes (#1797).
* BREAKING CHANGE: Realm.addChangeListener, RealmObject.addChangeListener and RealmResults.addChangeListener will throw an IllegalStateException when invoked on a non-Looper thread. This is to prevent registering listeners that will not be invoked.
* BREAKING CHANGE: trying to access a property on an unloaded RealmObject obtained asynchronously will throw an IllegalStateException
* Added new Dynamic API using DynamicRealm and DynamicRealmObject.
* Added Realm.getSchema() and DynamicRealm.getSchema().
* Realm.createOrUpdateObjectFromJson() now works correctly if the RealmObject class contains a primary key (#1777).
* Realm.compactRealm() doesn't throw an exception if the Realm file is opened. It just returns false instead.
* Updated Realm Core to 0.95.3.
  - Fixed a bug where RealmQuery.average(String) returned a wrong value for a nullable Long/Integer/Short/Byte field (#1803).
  - Fixed a bug where RealmQuery.average(String) wrongly counted the null value for average calculation (#1854).

## 0.85.1
* Fixed a bug which could corrupt primary key information when updating from a Realm version <= 0.84.1 (#1775).

## 0.85.0
* BREAKING CHANGE: Removed RealmEncryptionNotSupportedException since the encryption implementation changed in Realm's underlying storage engine. Encryption is now supported on all devices.
* BREAKING CHANGE: Realm.executeTransaction() now directly throws any RuntimeException instead of wrapping it in a RealmException (#1682).
* BREAKING CHANGE: RealmQuery.isNull() and RealmQuery.isNotNull() now throw IllegalArgumentException instead of RealmError if the fieldname is a linked field and the last element is a link (#1693).
* Added Realm.isEmpty().
* Setters in managed object for RealmObject and RealmList now throw IllegalArgumentException if the value contains an invalid (unmanaged, removed, closed, from different Realm) object (#1749).
* Attempting to refresh a Realm while a transaction is in process will now throw an IllegalStateException (#1712).
* The Realm AAR now also contains the ProGuard configuration (#1767). (Thank you @skyisle)
* Updated Realm Core to 0.95.
  - Removed reliance on POSIX signals when using encryption.

## 0.84.2
* Fixed a bug making it impossible to convert a field to become required during a migration (#1695).
* Fixed a bug making it impossible to read Realms created using primary keys and created by iOS (#1703).
* Fixed some memory leaks when an Exception is thrown (#1730).
* Fixed a memory leak when using relationships (#1285).
* Fixed a bug causing cached column indices to be cleared too soon (#1732).

## 0.84.1
* Updated Realm Core to 0.94.4.
  - Fixed a bug that could cause a crash when running the same query multiple times.
* Updated ProGuard configuration. See [documentation](https://realm.io/docs/java/latest/#proguard) for more details.
* Updated Kotlin example to use 1.0.0-beta.
* Fixed warnings reported by "lint -Xlint:all" (#1644).
* Fixed a bug where simultaneous opening and closing a Realm from different threads might result in a NullPointerException (#1646).
* Fixed a bug which made it possible to externally modify the encryption key in a RealmConfiguration (#1678).

## 0.84.0
* Added support for async queries and transactions.
* Added support for parsing JSON Dates with timezone information. (Thank you @LateralKevin)
* Added RealmQuery.isEmpty().
* Added Realm.isClosed() method.
* Added Realm.distinct() method.
* Added RealmQuery.isValid(), RealmResults.isValid() and RealmList.isValid(). Each method checks whether the instance is still valid to use or not(for example, the Realm has been closed or any parent object has been removed).
* Added Realm.isInTransaction() method.
* Updated Realm Core to version 0.94.3.
  - Fallback for mremap() now work correctly on BlackBerry devices.
* Following methods in managed RealmList now throw IllegalStateException instead of native crash when RealmList.isValid() returns false: add(int,RealmObject), add(RealmObject)
* Following methods in managed RealmList now throw IllegalStateException instead of ArrayIndexOutOfBoundsException when RealmList.isValid() returns false: set(int,RealmObject), move(int,int), remove(int), get(int)
* Following methods in managed RealmList now throw IllegalStateException instead of returning 0/null when RealmList.isValid() returns false: clear(), removeAll(Collection), remove(RealmObject), first(), last(), size(), where()
* RealmPrimaryKeyConstraintException is now thrown instead of RealmException if two objects with same primary key are inserted.
* IllegalStateException is now thrown when calling Realm's clear(), RealmResults's remove(), removeLast(), clear() or RealmObject's removeFromRealm() from an incorrect thread.
* Fixed a bug affecting RealmConfiguration.equals().
* Fixed a bug in RealmQuery.isNotNull() which produced wrong results for binary data.
* Fixed a bug in RealmQuery.isNull() and RealmQuery.isNotNull() which validated the query prematurely.
* Fixed a bug where closed Realms were trying to refresh themselves resulting in a NullPointerException.
* Fixed a bug that made it possible to migrate open Realms, which could cause undefined behavior when querying, reading or writing data.
* Fixed a bug causing column indices to be wrong for some edge cases. See #1611 for details.

## 0.83.1
* Updated Realm Core to version 0.94.1.
  - Fixed a bug when using Realm.compactRealm() which could make it impossible to open the Realm file again.
  - Fixed a bug, so isNull link queries now always return true if any part is null.

## 0.83
* BREAKING CHANGE: Database file format update. The Realm file created by this version cannot be used by previous versions of Realm.
* BREAKING CHANGE: Removed deprecated methods and constructors from the Realm class.
* BREAKING CHANGE: Introduced boxed types Boolean, Byte, Short, Integer, Long, Float and Double. Added null support. Introduced annotation @Required to indicate a field is not nullable. String, Date and byte[] became nullable by default which means a RealmMigrationNeededException will be thrown if an previous version of a Realm file is opened.
* Deprecated methods: RealmQuery.minimum{Int,Float,Double}, RealmQuery.maximum{Int,Float,Double}. Use RealmQuery.min() and RealmQuery.max() instead.
* Added support for x86_64.
* Fixed an issue where opening the same Realm file on two Looper threads could potentially lead to an IllegalStateException being thrown.
* Fixed an issue preventing the call of listeners on refresh().
* Opening a Realm file from one thread will no longer be blocked by a transaction from another thread.
* Range restrictions of Date fields have been removed. Date fields now accepts any value. Milliseconds are still removed.

## 0.82.2
* Fixed a bug which might cause failure when loading the native library.
* Fixed a bug which might trigger a timeout in Context.finalize().
* Fixed a bug which might cause RealmObject.isValid() to throw an exception if the object is deleted.
* Updated Realm core to version 0.89.9
  - Fixed a potential stack overflow issue which might cause a crash when encryption was used.
  - Embedded crypto functions into Realm dynamic lib to avoid random issues on some devices.
  - Throw RealmEncryptionNotSupportedException if the device doesn't support Realm encryption. At least one device type (HTC One X) contains system bugs that prevents Realm's encryption from functioning properly. This is now detected, and an exception is thrown when trying to open/create an encrypted Realm file. It's up to the application to catch this and decide if it's OK to proceed without encryption instead.

## 0.82.1
* Fixed a bug where using the wrong encryption key first caused the right key to be seen as invalid.
* Fixed a bug where String fields were ignored when updating objects from JSON with null values.
* Fixed a bug when calling System.exit(0), the process might hang.

## 0.82
* BREAKING CHANGE: Fields with annotation @PrimaryKey are indexed automatically now. Older schemas require a migration.
* RealmConfiguration.setModules() now accept ignore null values which Realm.getDefaultModule() might return.
* Trying to access a deleted Realm object throw throws a proper IllegalStateException.
* Added in-memory Realm support.
* Closing realm on another thread different from where it was created now throws an exception.
* Realm will now throw a RealmError when Realm's underlying storage engine encounters an unrecoverable error.
* @Index annotation can also be applied to byte/short/int/long/boolean/Date now.
* Fixed a bug where RealmQuery objects are prematurely garbage collected.
* Removed RealmQuery.between() for link queries.

## 0.81.1
* Fixed memory leak causing Realm to never release Realm objects.

## 0.81
* Introduced RealmModules for working with custom schemas in libraries and apps.
* Introduced Realm.getDefaultInstance(), Realm.setDefaultInstance(RealmConfiguration) and Realm.getInstance(RealmConfiguration).
* Deprecated most constructors. They have been been replaced by Realm.getInstance(RealmConfiguration) and Realm.getDefaultInstance().
* Deprecated Realm.migrateRealmAtPath(). It has been replaced by Realm.migrateRealm(RealmConfiguration).
* Deprecated Realm.deleteFile(). It has been replaced by Realm.deleteRealm(RealmConfiguration).
* Deprecated Realm.compactFile(). It has been replaced by Realm.compactRealm(RealmConfiguration).
* RealmList.add(), RealmList.addAt() and RealmList.set() now copy unmanaged objects transparently into Realm.
* Realm now works with Kotlin (M12+). (Thank you @cypressious)
* Fixed a performance regression introduced in 0.80.3 occurring during the validation of the Realm schema.
* Added a check to give a better error message when null is used as value for a primary key.
* Fixed unchecked cast warnings when building with Realm.
* Cleaned up examples (remove old test project).
* Added checking for missing generic type in RealmList fields in annotation processor.

## 0.80.3
* Calling Realm.copyToRealmOrUpdate() with an object with a null primary key now throws a proper exception.
* Fixed a bug making it impossible to open Realms created by Realm-Cocoa if a model had a primary key defined.
* Trying to using Realm.copyToRealmOrUpdate() with an object with a null primary key now throws a proper exception.
* RealmChangedListener now also gets called on the same thread that did the commit.
* Fixed bug where Realm.createOrUpdateWithJson() reset Date and Binary data to default values if not found in the JSON output.
* Fixed a memory leak when using RealmBaseAdapter.
* RealmBaseAdapter now allow RealmResults to be null. (Thanks @zaki50)
* Fixed a bug where a change to a model class (`RealmList<A>` to `RealmList<B>`) would not throw a RealmMigrationNeededException.
* Fixed a bug where setting multiple RealmLists didn't remove the previously added objects.
* Solved ConcurrentModificationException thrown when addChangeListener/removeChangeListener got called in the onChange. (Thanks @beeender)
* Fixed duplicated listeners in the same realm instance. Trying to add duplicated listeners is ignored now. (Thanks @beeender)

## 0.80.2
* Trying to use Realm.copyToRealmOrUpdate() with an object with a null primary key now throws a proper exception.
* RealmMigrationNeedException can now return the path to the Realm that needs to be migrated.
* Fixed bug where creating a Realm instance with a hashcode collision no longer returned the wrong Realm instance.
* Updated Realm Core to version 0.89.2
  - fixed bug causing a crash when opening an encrypted Realm file on ARM64 devices.

## 0.80.1
* Realm.createOrUpdateWithJson() no longer resets fields to their default value if they are not found in the JSON input.
* Realm.compactRealmFile() now uses Realm Core's compact() method which is more failure resilient.
* Realm.copyToRealm() now correctly handles referenced child objects that are already in the Realm.
* The ARM64 binary is now properly a part of the Eclipse distribution package.
* A RealmMigrationExceptionNeeded is now properly thrown if @Index and @PrimaryKey are not set correctly during a migration.
* Fixed bug causing Realms to be cached even though they failed to open correctly.
* Added Realm.deleteRealmFile(File) method.
* Fixed bug causing queries to fail if multiple Realms has different field ordering.
* Fixed bug when using Realm.copyToRealm() with a primary key could crash if default value was already used in the Realm.
* Updated Realm Core to version 0.89.0
  - Improved performance for sorting RealmResults.
  - Improved performance for refreshing a Realm after inserting or modifying strings or binary data.
  - Fixed bug causing incorrect result when querying indexed fields.
  - Fixed bug causing corruption of string index when deleting an object where there are duplicate values for the indexed field.
  - Fixed bug causing a crash after compacting the Realm file.
* Added RealmQuery.isNull() and RealmQuery.isNotNull() for querying relationships.
* Fixed a potential NPE in the RealmList constructor.

## 0.80
* Queries on relationships can be case sensitive.
* Fixed bug when importing JSONObjects containing NULL values.
* Fixed crash when trying to remove last element of a RealmList.
* Fixed bug crashing annotation processor when using "name" in model classes for RealmObject references
* Fixed problem occurring when opening an encrypted Realm with two different instances of the same key.
* Version checker no longer reports that updates are available when latest version is used.
* Added support for static fields in RealmObjects.
* Realm.writeEncryptedCopyTo() has been reenabled.

## 0.79.1
* copyToRealm() no longer crashes on cyclic data structures.
* Fixed potential crash when using copyToRealmOrUpdate with an object graph containing a mix of elements with and without primary keys.

## 0.79
* Added support for ARM64.
* Added RealmQuery.not() to negate a query condition.
* Added copyToRealmOrUpdate() and createOrUpdateFromJson() methods, that works for models with primary keys.
* Made the native libraries much smaller. Arm went from 1.8MB to 800KB.
* Better error reporting when trying to create or open a Realm file fails.
* Improved error reporting in case of missing accessors in model classes.
* Re-enabled RealmResults.remove(index) and RealmResults.removeLast().
* Primary keys are now supported through the @PrimaryKey annotation.
* Fixed error when instantiating a Realm with the wrong key.
* Throw an exception if deleteRealmFile() is called when there is an open instance of the Realm.
* Made migrations and compression methods synchronised.
* Removed methods deprecated in 0.76. Now Realm.allObjectsSorted() and RealmQuery.findAllSorted() need to be used instead.
* Reimplemented Realm.allObjectSorted() for better performance.

## 0.78
* Added proper support for encryption. Encryption support is now included by default. Keys are now 64 bytes long.
* Added support to write an encrypted copy of a Realm.
* Realm no longer incorrectly warns that an instance has been closed too many times.
* Realm now shows a log warning if an instance is being finalized without being closed.
* Fixed bug causing Realms to be cached during a RealmMigration resulting in invalid realms being returned from Realm.getInstance().
* Updated core to 0.88.

## 0.77
* Added Realm.allObjectsSorted() and RealmQuery.findAllSorted() and extending RealmResults.sort() for multi-field sorting.
* Added more logging capabilities at the JNI level.
* Added proper encryption support. NOTE: The key has been increased from 32 bytes to 64 bytes (see example).
* Added support for unmanaged objects and custom constructors.
* Added more precise imports in proxy classes to avoid ambiguous references.
* Added support for executing a transaction with a closure using Realm.executeTransaction().
* Added RealmObject.isValid() to test if an object is still accessible.
* RealmResults.sort() now has better error reporting.
* Fixed bug when doing queries on the elements of a RealmList, ie. like Realm.where(Foo.class).getBars().where().equalTo("name").
* Fixed bug causing refresh() to be called on background threads with closed Realms.
* Fixed bug where calling Realm.close() too many times could result in Realm not getting closed at all. This now triggers a log warning.
* Throw NoSuchMethodError when RealmResults.indexOf() is called, since it's not implemented yet.
* Improved handling of empty model classes in the annotation processor
* Removed deprecated static constructors.
* Introduced new static constructors based on File instead of Context, allowing to save Realm files in custom locations.
* RealmList.remove() now properly returns the removed object.
* Calling realm.close() no longer prevent updates to other open realm instances on the same thread.

## 0.76.0
* RealmObjects can now be imported using JSON.
* Gradle wrapper updated to support Android Studio 1.0.
* Fixed bug in RealmObject.equals() so it now correctly compares two objects from the same Realm.
* Fixed bug in Realm crashing for receiving notifications after close().
* Realm class is now marked as final.
* Replaced concurrency example with a better thread example.
* Allowed to add/remove RealmChangeListeners in RealmChangeListeners.
* Upgraded to core 0.87.0 (encryption support, API changes).
* Close the Realm instance after migrations.
* Added a check to deny the writing of objects outside of a transaction.

## 0.75.1 (03 December 2014)
* Changed sort to be an in-place method.
* Renamed SORT_ORDER_DECENDING to SORT_ORDER_DESCENDING.
* Added sorting functionality to allObjects() and findAll().
* Fixed bug when querying a date column with equalTo(), it would act as lessThan()

## 0.75.0 (28 Nov 2014)
* Realm now implements Closeable, allowing better cleanup of native resources.
* Added writeCopyTo() and compactRealmFile() to write and compact a Realm to a new file.
* RealmObject.toString(), equals() and hashCode() now support models with cyclic references.
* RealmResults.iterator() and listIterator() now correctly iterates the results when using remove().
* Bug fixed in Exception text when field names was not matching the database.
* Bug fixed so Realm no longer throws an Exception when removing the last object.
* Bug fixed in RealmResults which prevented sub-querying.
* The Date type does not support millisecond resolution, and dates before 1901-12-13 and dates after 2038-01-19 are not supported on 32 bit systems.
* Fixed bug so Realm no longer throws an Exception when removing the last object.
* Fixed bug in RealmResults which prevented sub-querying.

## 0.74.0 (19 Nov 2014)
* Added support for more field/accessors naming conventions.
* Added case sensitive versions of string comparison operators equalTo and notEqualTo.
* Added where() to RealmList to initiate queries.
* Added verification of fields names in queries with links.
* Added exception for queries with invalid field name.
* Allow static methods in model classes.
* An exception will now be thrown if you try to move Realm, RealmResults or RealmObject between threads.
* Fixed a bug in the calculation of the maximum of date field in a RealmResults.
* Updated core to 0.86.0, fixing a bug in cancelling an empty transaction, and major query speedups with floats/doubles.
* Consistent handling of UTF-8 strings.
* removeFromRealm() now calls moveLastOver() which is faster and more reliable when deleting multiple objects.

## 0.73.1 (05 Nov 2014)
* Fixed a bug that would send infinite notifications in some instances.

## 0.73.0 (04 Nov 2014)
* Fixed a bug not allowing queries with more than 1024 conditions.
* Rewritten the notification system. The API did not change but it's now much more reliable.
* Added support for switching auto-refresh on and off (Realm.setAutoRefresh).
* Added RealmBaseAdapter and an example using it.
* Added deleteFromRealm() method to RealmObject.

## 0.72.0 (27 Oct 2014)
* Extended sorting support to more types: boolean, byte, short, int, long, float, double, Date, and String fields are now supported.
* Better support for Java 7 and 8 in the annotations processor.
* Better support for the Eclipse annotations processor.
* Added Eclipse support to the distribution folder.
* Added Realm.cancelTransaction() to cancel/abort/rollback a transaction.
* Added support for link queries in the form realm.where(Owner.class).equalTo("cat.age", 12).findAll().
* Faster implementation of RealmQuery.findFirst().
* Upgraded core to 0.85.1 (deep copying of strings in queries; preparation for link queries).

## 0.71.0 (07 Oct 2014)
* Simplified the release artifact to a single Jar file.
* Added support for Eclipse.
* Added support for deploying to Maven.
* Throw exception if nested transactions are used (it's not allowed).
* Javadoc updated.
* Fixed [bug in RealmResults](https://github.com/realm/realm-java/issues/453).
* New annotation @Index to add search index to a field (currently only supporting String fields).
* Made the annotations processor more verbose and strict.
* Added RealmQuery.count() method.
* Added a new example about concurrency.
* Upgraded to core 0.84.0.

## 0.70.1 (30 Sep 2014)
* Enabled unit testing for the realm project.
* Fixed handling of camel-cased field names.

## 0.70.0 (29 Sep 2014)
* This is the first public beta release.<|MERGE_RESOLUTION|>--- conflicted
+++ resolved
@@ -1,4 +1,9 @@
-<<<<<<< HEAD
+## 2.1.0
+
+### Enhancement
+
+* `Realm.compactRealm()` works for encrypted Realms.
+
 ## 2.0.2
 
 This release is not protocol-compatible with previous versions of the Realm Mobile Platform. The base library is still fully compatible.
@@ -10,13 +15,6 @@
 ## Internal
 
 * Upgraded to Realm Core 2.1.0 / Realm Sync 2.0-BETA. 
-=======
-## 2.1.0
-
-### Enhancement
-
-* `Realm.compactRealm()` works for encrypted Realms.
->>>>>>> 12c2e462
 
 ## 2.0.1
 
