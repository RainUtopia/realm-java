package com.tightdb;

import static org.testng.AssertJUnit.*;

import org.testng.annotations.BeforeMethod;
import org.testng.annotations.Test;

import java.util.Date;

import com.tightdb.ColumnType;
import com.tightdb.Table;
import com.tightdb.TableView;


@SuppressWarnings("deprecation")
public class JNIViewTest {
    Table t;
    Date date1 = new Date(2010, 01, 05);
    Date date2 = new Date(1999, 12, 01);
    Date date3 = new Date(1990, 12, 24);
    Date date4 = new Date(2010, 01, 04);

    @BeforeMethod
<<<<<<< HEAD
	void init() {
		//Specify table		
	    t = new Table();
	    t.addColumn(ColumnType.ColumnTypeString, "Name");
	    t.addColumn(ColumnType.ColumnTypeBool,   "Study");
	    t.addColumn(ColumnType.ColumnTypeInt,    "Age");
	    t.addColumn(ColumnType.ColumnTypeDate,   "Birthday");
	    
	    // Add unsupported column types
	    t.addColumn(ColumnType.ColumnTypeString, "Unsupported0");
	    t.addColumn(ColumnType.ColumnTypeFloat,  "Unsupported1");
	    t.addColumn(ColumnType.ColumnTypeDouble, "Unsupported2");
	    t.addColumn(ColumnType.ColumnTypeMixed,  "Unsupported3");
	    t.addColumn(ColumnType.ColumnTypeTable,  "Unsupported4");
	    
	    //Add data
	    t.add("cc", true,  24, date1, "", 0.0f, 0.0, 0, null);
	    t.add("dd", false, 35, date2, "", 0.0f, 0.0, 0, null);
	    t.add("bb", true,  22, date3, "", 0.0f, 0.0, 0, null);
	    t.add("aa", false, 22, date4, "", 0.0f, 0.0, 0, null);
	}
    
    @Test
    public void unimplementedMethodsShouldFail() {    
        //Get a view containing all rows in table since you can only sort views currently.
        TableView view = t.where().findAll();
    
        //Sort without specifying the order, should default to ascending.
        try { view.upperBoundLong(0, 0); assert(false); } catch (RuntimeException e ) { }
        try { view.lowerBoundLong(0, 0); assert(false); } catch (RuntimeException e ) { }
        
    }
    

    @Test
	public void shouldSortViewDate() {    
	    //Get a view containing all rows in table since you can only sort views currently.
	    TableView view = t.where().findAll();
	
	    //Sort without specifying the order, should default to ascending.
	    view.sort(3);
	    assertEquals(date3, view.getDate(3, 0));
	    assertEquals(date2, view.getDate(3, 1));
	    assertEquals(date4, view.getDate(3, 2));
	    assertEquals(date1, view.getDate(3, 3));
	    assertEquals("cc", view.getString(0, 3));
	}
	

	@Test
	public void shouldSortViewIntegers() {    
	    //Get a view containing all rows in table since you can only sort views currently.
	    TableView view = t.where().findAll();
	
	    //Sort without specifying the order, should default to ascending.
	    view.sort(2);
	    assertEquals(22, view.getLong(2, 0));
	    assertEquals(22, view.getLong(2, 1));
	    assertEquals(24, view.getLong(2, 2));
	    assertEquals(35, view.getLong(2, 3));
	    assertEquals("dd", view.getString(0, 3));
	    
	    //Sort descending - creating a new view
	    view.sort(2, TableView.Order.descending);
	    assertEquals(35, view.getLong(2, 0));
	    assertEquals(24, view.getLong(2, 1));
	    assertEquals(22, view.getLong(2, 2));
	    assertEquals(22, view.getLong(2, 3));
	    assertEquals("dd", view.getString(0, 0));

	    //Sort ascending.
	    TableView view2 = t.where().findAll();
	    view2.sort(2, TableView.Order.ascending);
	    assertEquals(22, view2.getLong(2, 0));
	    assertEquals(22, view2.getLong(2, 1));
	    assertEquals(24, view2.getLong(2, 2));
	    assertEquals(35, view2.getLong(2, 3));
	    assertEquals("dd", view2.getString(0, 3));
		
		// Check that old view is still the same
	    assertEquals(35, view.getLong(2, 0));
	    assertEquals(24, view.getLong(2, 1));
	    assertEquals(22, view.getLong(2, 2));
	    assertEquals(22, view.getLong(2, 3));
	    assertEquals("dd", view.getString(0, 0));
	}
	
	public void shouldSortViewBool() {    
	    //Get a view containing all rows in table since you can only sort views currently.
	    TableView view = t.where().findAll();
	
	    //Sort without specifying the order, should default to ascending.
	    view.sort(1);
	    assertEquals(false, view.getBoolean(1, 0));
	    assertEquals(false, view.getBoolean(1, 1));
	    assertEquals(true, view.getBoolean(1, 2));
	    assertEquals(true, view.getBoolean(1, 3));
	    assertEquals("bb", view.getString(0, 3));
	}
=======
    void init() {
        //Specify table	
        t = new Table();
        t.addColumn(ColumnType.ColumnTypeString, "Name");
        t.addColumn(ColumnType.ColumnTypeBool,   "Study");
        t.addColumn(ColumnType.ColumnTypeInt,    "Age");
        t.addColumn(ColumnType.ColumnTypeDate,   "Birthday");

        // Add unsupported column types
        t.addColumn(ColumnType.ColumnTypeString, "Unsupported0");
        t.addColumn(ColumnType.ColumnTypeFloat,  "Unsupported1");
        t.addColumn(ColumnType.ColumnTypeDouble, "Unsupported2");
        t.addColumn(ColumnType.ColumnTypeMixed,  "Unsupported3");
        t.addColumn(ColumnType.ColumnTypeTable,  "Unsupported4");

        //Add data
        t.add("cc", true,  24, date1, "", 0.0f, 0.0, 0, null);
        t.add("dd", false, 35, date2, "", 0.0f, 0.0, 0, null);
        t.add("bb", true,  22, date3, "", 0.0f, 0.0, 0, null);
        t.add("aa", false, 22, date4, "", 0.0f, 0.0, 0, null);
    }
>>>>>>> 90d77d88


    @Test
    public void shouldSortViewDate() {
        //Get a view containing all rows in table since you can only sort views currently.
        TableView view = t.where().findAll();

        //Sort without specifying the order, should default to ascending.
        view.sort(3);
        assertEquals(date3, view.getDate(3, 0));
        assertEquals(date2, view.getDate(3, 1));
        assertEquals(date4, view.getDate(3, 2));
        assertEquals(date1, view.getDate(3, 3));
        assertEquals("cc", view.getString(0, 3));
    }


    @Test
    public void shouldSortViewIntegers() {
        //Get a view containing all rows in table since you can only sort views currently.
        TableView view = t.where().findAll();

        //Sort without specifying the order, should default to ascending.
        view.sort(2);
        assertEquals(22, view.getLong(2, 0));
        assertEquals(22, view.getLong(2, 1));
        assertEquals(24, view.getLong(2, 2));
        assertEquals(35, view.getLong(2, 3));
        assertEquals("dd", view.getString(0, 3));

        //Sort descending - creating a new view
        view.sort(2, TableView.Order.descending);
        assertEquals(35, view.getLong(2, 0));
        assertEquals(24, view.getLong(2, 1));
        assertEquals(22, view.getLong(2, 2));
        assertEquals(22, view.getLong(2, 3));
        assertEquals("dd", view.getString(0, 0));

        //Sort ascending.
        TableView view2 = t.where().findAll();
        view2.sort(2, TableView.Order.ascending);
        assertEquals(22, view2.getLong(2, 0));
        assertEquals(22, view2.getLong(2, 1));
        assertEquals(24, view2.getLong(2, 2));
        assertEquals(35, view2.getLong(2, 3));
        assertEquals("dd", view2.getString(0, 3));

        // Check that old view is still the same
        assertEquals(35, view.getLong(2, 0));
        assertEquals(24, view.getLong(2, 1));
        assertEquals(22, view.getLong(2, 2));
        assertEquals(22, view.getLong(2, 3));
        assertEquals("dd", view.getString(0, 0));
    }

    @Test
    public void shouldSortViewBool() {    
        //Get a view containing all rows in table since you can only sort views currently.
        TableView view = t.where().findAll();

        //Sort without specifying the order, should default to ascending.
        view.sort(1);
        assertEquals(false, view.getBoolean(1, 0));
        assertEquals(false, view.getBoolean(1, 1));
        assertEquals(true, view.getBoolean(1, 2));
        assertEquals(true, view.getBoolean(1, 3));
        assertEquals("bb", view.getString(0, 3));
    }

    @Test
    public void shouldThrowExceptionForUnsupportedColumns() {
        TableView view = t.where().findAll();
        long colIndex;
        for (colIndex = 4; colIndex <= 8; colIndex++) {
            try {
                view.sort(colIndex); // Must throw for invalid column types	
                fail("expected exception.");
            } catch (IllegalArgumentException e) {
            }
        }
    }

    @Test
    public void shouldSearchByColumnValue() {
        Table table = new Table();

        TableSpec tableSpec = new TableSpec();
        tableSpec.addColumn(ColumnType.ColumnTypeString, "name");
        table.updateFromSpec(tableSpec);

        table.add("Foo");
        table.add("Bar");

        TableQuery query = table.where();
        TableView view = query.findAll(0, table.size(), Integer.MAX_VALUE);
        assertEquals(2, view.size());

        view.findAllString(0, "Foo");
    }

    @Test
    public void shouldQueryInView() {
        Table table = new Table();

        TableSpec tableSpec = new TableSpec();
        tableSpec.addColumn(ColumnType.ColumnTypeString, "name");
        table.updateFromSpec(tableSpec);

        table.add("A1");
        table.add("B");
        table.add("A2");
        table.add("B");
        table.add("A3");
        table.add("B");
        table.add("A3");

        TableQuery query = table.where();
        TableView view = query.beginsWith(0, "A").findAll(0, table.size(), Table.INFINITE);
        assertEquals(4, view.size());

        TableQuery query2 = table.where();
        TableView view2 = query2.tableview(view).contains(0, "3").findAll();
        assertEquals(2, view2.size());
    }

    @Test
    public void getNonExistingColumn() {
        Table t = new Table();
        t.addColumn(ColumnType.ColumnTypeInt, "int");      
        TableView view = t.where().findAll();      
        assertEquals(-1, view.getColumnIndex("non-existing column"));
    }

    @Test(expectedExceptions = NullPointerException.class)
    public void getNullColumn() {
        Table t = new Table();
        t.addColumn(ColumnType.ColumnTypeInt, "");
        TableView view = t.where().findAll();
        view.getColumnIndex(null);
    }
}<|MERGE_RESOLUTION|>--- conflicted
+++ resolved
@@ -21,7 +21,6 @@
     Date date4 = new Date(2010, 01, 04);
 
     @BeforeMethod
-<<<<<<< HEAD
 	void init() {
 		//Specify table		
 	    t = new Table();
@@ -109,95 +108,6 @@
 	    assertEquals("dd", view.getString(0, 0));
 	}
 	
-	public void shouldSortViewBool() {    
-	    //Get a view containing all rows in table since you can only sort views currently.
-	    TableView view = t.where().findAll();
-	
-	    //Sort without specifying the order, should default to ascending.
-	    view.sort(1);
-	    assertEquals(false, view.getBoolean(1, 0));
-	    assertEquals(false, view.getBoolean(1, 1));
-	    assertEquals(true, view.getBoolean(1, 2));
-	    assertEquals(true, view.getBoolean(1, 3));
-	    assertEquals("bb", view.getString(0, 3));
-	}
-=======
-    void init() {
-        //Specify table	
-        t = new Table();
-        t.addColumn(ColumnType.ColumnTypeString, "Name");
-        t.addColumn(ColumnType.ColumnTypeBool,   "Study");
-        t.addColumn(ColumnType.ColumnTypeInt,    "Age");
-        t.addColumn(ColumnType.ColumnTypeDate,   "Birthday");
-
-        // Add unsupported column types
-        t.addColumn(ColumnType.ColumnTypeString, "Unsupported0");
-        t.addColumn(ColumnType.ColumnTypeFloat,  "Unsupported1");
-        t.addColumn(ColumnType.ColumnTypeDouble, "Unsupported2");
-        t.addColumn(ColumnType.ColumnTypeMixed,  "Unsupported3");
-        t.addColumn(ColumnType.ColumnTypeTable,  "Unsupported4");
-
-        //Add data
-        t.add("cc", true,  24, date1, "", 0.0f, 0.0, 0, null);
-        t.add("dd", false, 35, date2, "", 0.0f, 0.0, 0, null);
-        t.add("bb", true,  22, date3, "", 0.0f, 0.0, 0, null);
-        t.add("aa", false, 22, date4, "", 0.0f, 0.0, 0, null);
-    }
->>>>>>> 90d77d88
-
-
-    @Test
-    public void shouldSortViewDate() {
-        //Get a view containing all rows in table since you can only sort views currently.
-        TableView view = t.where().findAll();
-
-        //Sort without specifying the order, should default to ascending.
-        view.sort(3);
-        assertEquals(date3, view.getDate(3, 0));
-        assertEquals(date2, view.getDate(3, 1));
-        assertEquals(date4, view.getDate(3, 2));
-        assertEquals(date1, view.getDate(3, 3));
-        assertEquals("cc", view.getString(0, 3));
-    }
-
-
-    @Test
-    public void shouldSortViewIntegers() {
-        //Get a view containing all rows in table since you can only sort views currently.
-        TableView view = t.where().findAll();
-
-        //Sort without specifying the order, should default to ascending.
-        view.sort(2);
-        assertEquals(22, view.getLong(2, 0));
-        assertEquals(22, view.getLong(2, 1));
-        assertEquals(24, view.getLong(2, 2));
-        assertEquals(35, view.getLong(2, 3));
-        assertEquals("dd", view.getString(0, 3));
-
-        //Sort descending - creating a new view
-        view.sort(2, TableView.Order.descending);
-        assertEquals(35, view.getLong(2, 0));
-        assertEquals(24, view.getLong(2, 1));
-        assertEquals(22, view.getLong(2, 2));
-        assertEquals(22, view.getLong(2, 3));
-        assertEquals("dd", view.getString(0, 0));
-
-        //Sort ascending.
-        TableView view2 = t.where().findAll();
-        view2.sort(2, TableView.Order.ascending);
-        assertEquals(22, view2.getLong(2, 0));
-        assertEquals(22, view2.getLong(2, 1));
-        assertEquals(24, view2.getLong(2, 2));
-        assertEquals(35, view2.getLong(2, 3));
-        assertEquals("dd", view2.getString(0, 3));
-
-        // Check that old view is still the same
-        assertEquals(35, view.getLong(2, 0));
-        assertEquals(24, view.getLong(2, 1));
-        assertEquals(22, view.getLong(2, 2));
-        assertEquals(22, view.getLong(2, 3));
-        assertEquals("dd", view.getString(0, 0));
-    }
 
     @Test
     public void shouldSortViewBool() {    
@@ -212,6 +122,8 @@
         assertEquals(true, view.getBoolean(1, 3));
         assertEquals("bb", view.getString(0, 3));
     }
+    
+    
 
     @Test
     public void shouldThrowExceptionForUnsupportedColumns() {
