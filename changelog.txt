--- conflicted
+++ resolved
@@ -1,14 +1,11 @@
 0.83.1
  * Added Realm.isClosed() method.
-<<<<<<< HEAD
  * Added Realm.distinct() method.
-=======
  * Added RealmQuery.isValid(), RealmResults.isValid() and RealmList.isValid(). Each method checks whether the instance is still valid to use or not(for example, the Realm has been closed or any parent object has been removed).
  * Following methods in managed RealmList now throw IllegalStateException instead of native crash when RealmList.isValid() returns false: add(int,RealmObject), add(RealmObject)
  * Following methods in managed RealmList now throw IllegalStateException instead of ArrayIndexOutOfBoundsException when RealmList.isValid() returns false: set(int,RealmObject), move(int,int), remove(int), get(int)
  * Following methods in managed RealmList now throw IllegalStateException instead of returning 0/null when RealmList.isValid() returns false: clear(), removeAll(Collection), remove(RealmObject), first(), last(), size(), where()
  * RealmPrimaryKeyConstraintException is now thrown instead of RealmException if two objects with same primary key are inserted.
->>>>>>> 43cbf876
 
 0.83
  * BREAKING CHANGE: Database file format update. The Realm file created by this version cannot be used by previous versions of Realm.
