--- conflicted
+++ resolved
@@ -3,9 +3,7 @@
  * BREAKING CHANGE: DynamicRealm.executeTransaction() now throws IllegalArgumentException instead of silently accepting a null Transaction object.
  * Fixed an error occurring during test and connectedCheck of unit test example (#1934).
  * Added RealmQuery.isNotEmpty() (#2025). (Thank you @stk1m1)
-<<<<<<< HEAD
  * Improved .so loading by using ReLinker (https://github.com/KeepSafe/ReLinker).
-=======
  * Improved performance of RealmList#contains() (#897).
 
 0.87.2
@@ -14,7 +12,6 @@
  * Fixed a bug which could throw a ConcurrentModificationException in RealmObject's or RealmResults' change listener (#1970).
  * Fixed RealmList.set() so it now correctly returns the old element instead of the new (#2044).
  * Fixed the deployment of source and javadoc jars (#1971).
->>>>>>> b041d615
 
 0.87.1
  * Upgraded to NDK R10e. Using gcc 4.9 for all architectures.
