/*
 * Copyright 2014 Realm Inc.
 *
 * Licensed under the Apache License, Version 2.0 (the "License");
 * you may not use this file except in compliance with the License.
 * You may obtain a copy of the License at
 *
 * http://www.apache.org/licenses/LICENSE-2.0
 *
 * Unless required by applicable law or agreed to in writing, software
 * distributed under the License is distributed on an "AS IS" BASIS,
 * WITHOUT WARRANTIES OR CONDITIONS OF ANY KIND, either express or implied.
 * See the License for the specific language governing permissions and
 * limitations under the License.
 */

package io.realm;

import io.realm.Realm;
import io.realm.RealmList;
import io.realm.RealmObject;
import io.realm.internal.ColumnType;
import io.realm.internal.ImplicitTransaction;
import io.realm.internal.LinkView;
import io.realm.internal.Row;
import io.realm.internal.Table;
import java.util.*;
import some.test.*;

public class SimpleRealmProxy extends Simple {

    @Override
    public String getName() {
        realm.checkIfValid();
        return (java.lang.String) row.getString(Realm.columnIndices.get("Simple").get("name"));
    }

    @Override
    public void setName(String value) {
        realm.checkIfValid();
        row.setString(Realm.columnIndices.get("Simple").get("name"), (String) value);
    }

    @Override
    public int getAge() {
        realm.checkIfValid();
        return (int) row.getLong(Realm.columnIndices.get("Simple").get("age"));
    }

    @Override
    public void setAge(int value) {
        realm.checkIfValid();
        row.setLong(Realm.columnIndices.get("Simple").get("age"), (long) value);
    }

<<<<<<< HEAD
    @Override
    public int getObject_id() {
        realm.checkIfValid();
        return (int) row.getLong(Realm.columnIndices.get("Simple").get("object_id"));
    }

    @Override
    public void setObject_id(int value) {
        realm.checkIfValid();
        row.setLong(Realm.columnIndices.get("Simple").get("object_id"), (long) value);
    }

=======
>>>>>>> f6a0472b
    public static Table initTable(ImplicitTransaction transaction) {
        if (!transaction.hasTable("class_Simple")) {
            Table table = transaction.getTable("class_Simple");
            table.addColumn(ColumnType.STRING, "name");
            table.addColumn(ColumnType.INTEGER, "age");
            return table;
        }
        return transaction.getTable("class_Simple");
    }

    public static void validateTable(ImplicitTransaction transaction) {
        if (transaction.hasTable("class_Simple")) {
            Table table = transaction.getTable("class_Simple");
            if (table.getColumnCount() != 2) {
                throw new IllegalStateException("Column count does not match");
            }
            Map<String, ColumnType> columnTypes = new HashMap<String, ColumnType>();
            for (long i = 0; i < 2; i++) {
                columnTypes.put(table.getColumnName(i), table.getColumnType(i));
            }
            if (!columnTypes.containsKey("name")) {
                throw new IllegalStateException("Missing column 'name'");
            }
            if (columnTypes.get("name") != ColumnType.STRING) {
                throw new IllegalStateException("Invalid type 'String' for column 'name'");
            }
            if (!columnTypes.containsKey("age")) {
                throw new IllegalStateException("Missing column 'age'");
            }
            if (columnTypes.get("age") != ColumnType.INTEGER) {
                throw new IllegalStateException("Invalid type 'int' for column 'age'");
            }
        }
    }

    public static List<String> getFieldNames() {
        return Arrays.asList("name", "age");
    }

    @Override
    public String toString() {
        StringBuilder stringBuilder = new StringBuilder("Simple = [");
        stringBuilder.append("{name:");
        stringBuilder.append(getName());
        stringBuilder.append("} ");
        stringBuilder.append("{age:");
        stringBuilder.append(getAge());
        stringBuilder.append("} ");
        stringBuilder.append("]");
        return stringBuilder.toString();
    }

    @Override
    public int hashCode() {
        int result = 17;
        String aString_0 = getName();
        result = 31 * result + (aString_0 != null ? aString_0.hashCode() : 0);
        result = 31 * result + getAge();
        return result;
    }

    @Override
    public boolean equals(Object o) {
        if (this == o) return true;
        if (o == null || getClass() != o.getClass()) return false;
        SimpleRealmProxy aSimple = (SimpleRealmProxy)o;
        if (getName() != null ? !getName().equals(aSimple.getName()) : aSimple.getName() != null) return false;
        if (getAge() != aSimple.getAge()) return false;
        return true;
    }
}<|MERGE_RESOLUTION|>--- conflicted
+++ resolved
@@ -53,7 +53,6 @@
         row.setLong(Realm.columnIndices.get("Simple").get("age"), (long) value);
     }
 
-<<<<<<< HEAD
     @Override
     public int getObject_id() {
         realm.checkIfValid();
@@ -66,8 +65,6 @@
         row.setLong(Realm.columnIndices.get("Simple").get("object_id"), (long) value);
     }
 
-=======
->>>>>>> f6a0472b
     public static Table initTable(ImplicitTransaction transaction) {
         if (!transaction.hasTable("class_Simple")) {
             Table table = transaction.getTable("class_Simple");
