/*
 * Copyright 2014 Realm Inc.
 *
 * Licensed under the Apache License, Version 2.0 (the "License");
 * you may not use this file except in compliance with the License.
 * You may obtain a copy of the License at
 *
 * http://www.apache.org/licenses/LICENSE-2.0
 *
 * Unless required by applicable law or agreed to in writing, software
 * distributed under the License is distributed on an "AS IS" BASIS,
 * WITHOUT WARRANTIES OR CONDITIONS OF ANY KIND, either express or implied.
 * See the License for the specific language governing permissions and
 * limitations under the License.
 */
package io.realm;

import android.content.Context;
import android.test.AndroidTestCase;

import java.io.File;
import java.io.IOException;
import java.util.ArrayList;
import java.util.Date;
import java.util.List;
import java.util.concurrent.Callable;
import java.util.concurrent.ExecutionException;
import java.util.concurrent.ExecutorService;
import java.util.concurrent.Executors;
import java.util.concurrent.Future;

import io.realm.entities.AllTypes;
import io.realm.entities.Dog;
import io.realm.entities.NonLatinFieldNames;
import io.realm.internal.Table;


public class RealmTest extends AndroidTestCase {

    protected final static int TEST_DATA_SIZE = 159;

    protected Realm testRealm;

    protected List<String> columnData = new ArrayList<String>();

    private final static String FIELD_STRING = "columnString";
    private final static String FIELD_LONG = "columnLong";
    private final static String FIELD_FLOAT = "columnFloat";
    private final static String FIELD_DOUBLE = "columnDouble";
    private final static String FIELD_BOOLEAN = "columnBoolean";
    private final static String FIELD_DATE = "columnDate";
    private final static String FIELD_LONG_KOREAN_CHAR = "델타";
    private final static String FIELD_LONG_GREEK_CHAR = "Δέλτα";
    private final static String FIELD_FLOAT_KOREAN_CHAR = "베타";
    private final static String FIELD_FLOAT_GREEK_CHAR = "βήτα";
    private final static String FIELD_BYTE = "columnBinary";
    private final static String FIELD_DOG = "columnRealmObject";

    protected void setColumnData() {
        columnData.add(0, FIELD_BOOLEAN);
        columnData.add(1, FIELD_DATE);
        columnData.add(2, FIELD_DOUBLE);
        columnData.add(3, FIELD_FLOAT);
        columnData.add(4, FIELD_STRING);
        columnData.add(5, FIELD_LONG);
    }

    @Override
    protected void setUp() throws Exception {
        Realm.deleteRealmFile(getContext());
        testRealm = Realm.getInstance(getContext());

        testRealm.beginTransaction();
        testRealm.allObjects(AllTypes.class).clear();
        testRealm.allObjects(NonLatinFieldNames.class).clear();
        for (int i = 0; i < TEST_DATA_SIZE; ++i) {
            AllTypes allTypes = testRealm.createObject(AllTypes.class);
            allTypes.setColumnBoolean((i % 3) == 0);
            allTypes.setColumnBinary(new byte[]{1, 2, 3});
            allTypes.setColumnDate(new Date());
            allTypes.setColumnDouble(3.1415);
            allTypes.setColumnFloat(1.234567f + i);
            allTypes.setColumnString("test data " + i);
            allTypes.setColumnLong(i);
            NonLatinFieldNames nonLatinFieldNames = testRealm.createObject(NonLatinFieldNames.class);
            nonLatinFieldNames.set델타(i);
            nonLatinFieldNames.setΔέλτα(i);
            nonLatinFieldNames.set베타(1.234567f + i);
            nonLatinFieldNames.setΒήτα(1.234567f + i);
        }
        testRealm.commitTransaction();
    }


    private final static int BACKGROUND_COMMIT_TEST_DATA_SET_SIZE = 5;


    public void testRealmCache() {
        assertEquals(testRealm, Realm.getInstance(getContext()));
    }

    public void testShouldCreateRealm() {
        Realm realm = Realm.getInstance(getContext());
        assertNotNull("Realm.getInstance unexpectedly returns null", realm);
        assertTrue("Realm.getInstance does not contain expected table", realm.contains(AllTypes.class));
    }

    public void testShouldNotFailCreateRealmWithNullContext() {
        Context c = null;  // throws when c.getDirectory() is called; has nothing to do with Realm

        try {
            Realm realm = Realm.getInstance(c);
            fail("Should throw an exception");
        } catch (NullPointerException e) {
        }

    }

    // Table getTable(Class<?> clazz)
    public void testShouldGetTable() {
        Table table = testRealm.getTable(AllTypes.class);
        assertNotNull("getTable is returning a null Table object", table);
        assertEquals("Unexpected query result after getTable", TEST_DATA_SIZE, table.count(table.getColumnIndex(FIELD_DOUBLE), 3.1415));
    }

    // <E> void remove(Class<E> clazz, long objectIndex)
    public void testShouldRemoveRow() {

        testRealm.beginTransaction();
        testRealm.remove(AllTypes.class, 0);
        testRealm.commitTransaction();

        RealmResults<AllTypes> resultList = testRealm.where(AllTypes.class).findAll();
        assertEquals("Realm.delete has not deleted record correctly", TEST_DATA_SIZE - 1, resultList.size());

    }

    // <E extends RealmObject> E get(Class<E> clazz, long rowIndex)
    public void testShouldGetObject() {

        AllTypes allTypes = testRealm.get(AllTypes.class, 0);
        assertNotNull("get has returned null object", allTypes);
        assertEquals("get has returned wrong object", "test data 0", allTypes.getColumnString());
    }

    // boolean contains(Class<?> clazz)
    public void testShouldContainTable() {
        testRealm.beginTransaction();
        Dog dog = testRealm.createObject(Dog.class);
        testRealm.commitTransaction();
        assertTrue("contains returns false for newly created table", testRealm.contains(Dog.class));
    }

    // boolean contains(Class<?> clazz)
    public void testShouldNotContainTable() {

        assertFalse("contains returns true for non-existing table", testRealm.contains(RealmTest.class));
    }

    // <E extends RealmObject> RealmQuery<E> where(Class<E> clazz)
    public void testShouldReturnResultSet() {

        RealmResults<AllTypes> resultList = testRealm.where(AllTypes.class).findAll();

        assertEquals("Realm.get is returning wrong number of objects", TEST_DATA_SIZE, resultList.size());
    }

    // Note that this test is relying on the values set while initializing the test dataset
    public void testQueriesResults() throws IOException {
        RealmResults<AllTypes> resultList = testRealm.where(AllTypes.class).equalTo(FIELD_LONG, 33).findAll();
        assertEquals("ResultList.where not returning expected result", 1, resultList.size());

        resultList = testRealm.where(AllTypes.class).equalTo(FIELD_LONG, 3333).findAll();
        assertEquals("ResultList.where not returning expected result", 0, resultList.size());

        resultList = testRealm.where(AllTypes.class).equalTo(FIELD_STRING, "test data 0").findAll();
        assertEquals(1, resultList.size());

        resultList = testRealm.where(AllTypes.class).equalTo(FIELD_STRING, "test data 0", RealmQuery.CASE_INSENSITIVE).findAll();
        assertEquals(1, resultList.size());

        resultList = testRealm.where(AllTypes.class).equalTo(FIELD_STRING, "Test data 0", RealmQuery.CASE_SENSITIVE).findAll();
        assertEquals(0, resultList.size());
    }

    public void testQueriesWithDataTypes() throws IOException {
        RealmResults<AllTypes> resultList = null;
        setColumnData();

        for (int i = 0; i < columnData.size(); i++) {
            try {
                resultList = testRealm.where(AllTypes.class).equalTo(columnData.get(i), true).findAll();
                if (i != 0) {
                    fail("Realm.where should fail with illegal argument");
                }
            } catch (IllegalArgumentException e) {
            }

            try {
                resultList = testRealm.where(AllTypes.class).equalTo(columnData.get(i), new Date()).findAll();
                if (i != 1) {
                    fail("Realm.where should fail with illegal argument");
                }
            } catch (IllegalArgumentException e) {
            }

            try {
                resultList = testRealm.where(AllTypes.class).equalTo(columnData.get(i), 13.37d).findAll();
                if (i != 2) {
                    fail("Realm.where should fail with illegal argument");
                }
            } catch (IllegalArgumentException e) {
            }

            try {
                resultList = testRealm.where(AllTypes.class).equalTo(columnData.get(i), 13.3711f).findAll();
                if (i != 3) {
                    fail("Realm.where should fail with illegal argument");
                }
            } catch (IllegalArgumentException e) {
            }

            try {
                resultList = testRealm.where(AllTypes.class).equalTo(columnData.get(i), "test").findAll();
                if (i != 4) {
                    fail("Realm.where should fail with illegal argument");
                }
            } catch (IllegalArgumentException e) {
            }

            try {
                resultList = testRealm.where(AllTypes.class).equalTo(columnData.get(i), 1337).findAll();
                if (i != 5) {
                    fail("Realm.where should fail with illegal argument");
                }
            } catch (IllegalArgumentException e) {
            }
        }
    }

    public void testQueriesFailWithInvalidDataTypes() throws IOException {
        RealmResults<AllTypes> resultList = null;

        try {
            resultList = testRealm.where(AllTypes.class).equalTo("invalidcolumnname", 33).findAll();
            fail("Invalid field name");
        } catch (Exception e) {
        }

        try {
            resultList = testRealm.where(AllTypes.class).equalTo("invalidcolumnname", "test").findAll();
            fail("Invalid field name");
        } catch (Exception e) {
        }

        try {
            resultList = testRealm.where(AllTypes.class).equalTo("invalidcolumnname", true).findAll();
            fail("Invalid field name");
        } catch (Exception e) {
        }

        try {
            resultList = testRealm.where(AllTypes.class).equalTo("invalidcolumnname", 3.1415d).findAll();
            fail("Invalid field name");
        } catch (Exception e) {
        }

        try {
            resultList = testRealm.where(AllTypes.class).equalTo("invalidcolumnname", 3.1415f).findAll();
            fail("Invalid field name");
        } catch (Exception e) {
        }
    }

    public void testQueriesFailWithNullQueryValue() throws IOException {
        RealmResults<AllTypes> resultList = null;

        String nullString = null;
        Float nullFloat = null;
        Long nullLong = null;
        Boolean nullBoolean = null;

        try {
            resultList = testRealm.where(AllTypes.class).equalTo(FIELD_STRING, nullString).findAll();
            fail("Realm.where should fail with illegal argument");
        } catch (IllegalArgumentException e) {
        }

        try {
            resultList = testRealm.where(AllTypes.class).equalTo(FIELD_LONG, nullLong).findAll();
            fail("Realm.where should fail with illegal argument");

        } catch (IllegalArgumentException e) {
        } catch (NullPointerException e) {
        }

        try {
            resultList = testRealm.where(AllTypes.class).equalTo(FIELD_BOOLEAN, nullBoolean).findAll();
            fail("Realm.where should fail with illegal argument");
        } catch (IllegalArgumentException e) {
        } catch (NullPointerException e) {
        }

        try {
            resultList = testRealm.where(AllTypes.class).equalTo(FIELD_FLOAT, nullFloat).findAll();
            fail("Realm.where should fail with illegal argument");
        } catch (IllegalArgumentException e) {
        } catch (NullPointerException e) {
        }
    }

    // <E extends RealmObject> RealmTableOrViewList<E> allObjects(Class<E> clazz)
    public void testShouldReturnTableOrViewList() {
        RealmResults<AllTypes> resultList = testRealm.allObjects(AllTypes.class);
        assertEquals("Realm.get is returning wrong result set", TEST_DATA_SIZE, resultList.size());
    }

    // void beginTransaction()
    public void testBeginTransaction() throws IOException {

        testRealm.beginTransaction();

        AllTypes allTypes = testRealm.createObject(AllTypes.class);
        allTypes.setColumnFloat(3.1415f);
        allTypes.setColumnString("a unique string");
        testRealm.commitTransaction();

        RealmResults<AllTypes> resultList = testRealm.where(AllTypes.class).findAll();
        assertEquals("Change has not been committed", TEST_DATA_SIZE + 1, resultList.size());

        resultList = testRealm.where(AllTypes.class).equalTo(FIELD_STRING, "a unique string").findAll();
        assertEquals("Change has not been committed correctly", 1, resultList.size());
        resultList = testRealm.where(AllTypes.class).equalTo(FIELD_FLOAT, 3.1415f).findAll();
        assertEquals("Change has not been committed", 1, resultList.size());
    }

    public void testNestedTransaction() {
        testRealm.beginTransaction();
        try {
            testRealm.beginTransaction();
            fail();
        } catch (IllegalStateException e) {
            assertEquals("Nested transactions are not allowed. Use commitTransaction() after each beginTransaction().", e.getMessage());
        }
        testRealm.commitTransaction();
    }

    private enum TransactionMethod {
        METHOD_BEGIN,
        METHOD_COMMIT,
        METHOD_CANCEL
    }

    // Starting a transaction on the wrong thread will fail
    public boolean transactionMethodWrongThread(final TransactionMethod method) throws InterruptedException, ExecutionException {
        final Realm realm = Realm.getInstance(getContext());

        if (method != TransactionMethod.METHOD_BEGIN) {
            realm.beginTransaction();
            Dog dog = realm.createObject(Dog.class); // FIXME: Empty transactions cannot be cancelled
        }
        ExecutorService executorService = Executors.newSingleThreadExecutor();
        Future<Boolean> future = executorService.submit(new Callable<Boolean>() {
            @Override
            public Boolean call() throws Exception {
                try {
                    switch (method) {
                        case METHOD_BEGIN:
                            realm.beginTransaction();
                            break;
                        case METHOD_COMMIT:
                            realm.commitTransaction();
                            break;
                        case METHOD_CANCEL:
                            realm.cancelTransaction();
                            break;
                    }
                    return false;
                } catch (IllegalStateException ignored) {
                    return true;
                }
            }
        });

        boolean result = future.get();
        if (result && method != TransactionMethod.METHOD_BEGIN) {
            realm.cancelTransaction();
        }
        return result;
    }

    public void testTransactionWrongThread() throws ExecutionException, InterruptedException {
        for (TransactionMethod method : TransactionMethod.values()) {
            assertTrue(method.toString(), transactionMethodWrongThread(method));
        }
    }

    // void commitTransaction()
    public void testCommitTransaction() {
        testRealm.beginTransaction();
        AllTypes allTypes = testRealm.createObject(AllTypes.class);
        allTypes.setColumnBoolean(true);
        testRealm.commitTransaction();

        RealmResults<AllTypes> resultList = testRealm.where(AllTypes.class).findAll();
        assertEquals("Change has not been committed", TEST_DATA_SIZE + 1, resultList.size());
    }


    public void testCancelTransaction() {
        testRealm.beginTransaction();
        AllTypes allTypes = testRealm.createObject(AllTypes.class);
        testRealm.cancelTransaction();
        assertEquals(TEST_DATA_SIZE, testRealm.allObjects(AllTypes.class).size());

        try {
            testRealm.cancelTransaction();
            fail();
        } catch (IllegalStateException ignored) {}
    }

    // void clear(Class<?> classSpec)
    public void testClassClear() {

        // Currently clear will not work outside a transaction:

        testRealm.beginTransaction();
        testRealm.clear(AllTypes.class);
        testRealm.commitTransaction();

        RealmResults<AllTypes> resultList = testRealm.where(AllTypes.class).findAll();
        assertEquals("Realm.clear does not empty table", 0, resultList.size());
    }

    // void clear(Class<?> classSpec)
    public void testClassClearWithTwoTables() {
        testRealm.beginTransaction();

        Dog dog = testRealm.createObject(Dog.class);
        dog.setName("Castro");

        testRealm.commitTransaction();

        // NOTE:
        // Currently clear will not work outside a transaction
        // if you want this test not to fail, add begin- and commitTransaction

        testRealm.beginTransaction();
        testRealm.clear(Dog.class);
        testRealm.commitTransaction();

        RealmResults<AllTypes> resultListTypes = testRealm.where(AllTypes.class).findAll();
        RealmResults<Dog> resultListDogs = testRealm.where(Dog.class).findAll();

        assertEquals("Realm.clear does not clear table", 0, resultListDogs.size());
        assertEquals("Realm.clear cleared wrong table", TEST_DATA_SIZE, resultListTypes.size());


        testRealm.beginTransaction();
        testRealm.clear(AllTypes.class);
        testRealm.commitTransaction();

        resultListTypes = testRealm.where(AllTypes.class).findAll();
        assertEquals("Realm.clear does not remove table", 0, resultListTypes.size());
    }

    // int getVersion()
    public void testGetVersion() throws IOException {

        long version = testRealm.getVersion();

        assertTrue("Realm.version returns invalid version number", version >= 0);
    }

    // void setVersion(int version)setVersion(int version)
    public void testSetVersion() {
        long version = 42;

        testRealm.beginTransaction();
        testRealm.setVersion(version);
        testRealm.commitTransaction();

        assertEquals("Realm.version has not been set by setVersion", version, testRealm.getVersion());
    }

    public void testShouldFailOutsideTransaction() {

        // These API calls should fail outside a Transaction:
        try {
            AllTypes aT = testRealm.createObject(AllTypes.class);
            fail("Realm.createObject should fail outside write transaction");
        } catch (IllegalStateException e) {
        }
        try {
            testRealm.remove(AllTypes.class, 0);
            fail("Realm.remove should fail outside write transaction");
        } catch (IllegalStateException e) {
        }
    }

    public void testRealmQueryBetween() {
<<<<<<< HEAD
        RealmResults<AllTypes> resultList = testRealm.where(AllTypes.class).between(FIELD_LONG, 0, 9).findAll();
        assertEquals("Not the expected number records " + resultList.size(), 10, resultList.size());

        resultList = testRealm.where(AllTypes.class).beginsWith(FIELD_STRING, "test data ").findAll();
        assertEquals("Not the expected number records " + resultList.size(), TEST_DATA_SIZE, resultList.size());

        resultList = testRealm.where(AllTypes.class).beginsWith(FIELD_STRING, "test data 1").between(FIELD_LONG, 2, 20).findAll();
        assertEquals("Not the expected number records " + resultList.size(), 10, resultList.size());

        resultList = testRealm.where(AllTypes.class).between(FIELD_LONG, 2, 20).beginsWith(FIELD_STRING, "test data 1").findAll();
        assertEquals("Not the expected number records " + resultList.size(), 10, resultList.size());
=======
        RealmResults<AllTypes> resultList = testRealm.where(AllTypes.class).between("columnLong", 0, 9).findAll();
        assertEquals(10, resultList.size());

        resultList = testRealm.where(AllTypes.class).beginsWith("columnString", "test data ").findAll();
        assertEquals(TEST_DATA_SIZE, resultList.size());

        resultList = testRealm.where(AllTypes.class).beginsWith("columnString", "test data 1").between("columnLong", 2, 20).findAll();
        assertEquals(10, resultList.size());

        resultList = testRealm.where(AllTypes.class).between("columnLong", 2, 20).beginsWith("columnString", "test data 1").findAll();
        assertEquals(10, resultList.size());
>>>>>>> 415db1dc
    }


    public void testRealmQueryGreaterThan() {
<<<<<<< HEAD
        RealmResults<AllTypes> resultList = testRealm.where(AllTypes.class).greaterThan(FIELD_FLOAT, 10.234567f).findAll();
        assertEquals("Not the expected number records " + resultList.size(), TEST_DATA_SIZE - 10, resultList.size());

        resultList = testRealm.where(AllTypes.class).beginsWith(FIELD_STRING, "test data 1").greaterThan(FIELD_FLOAT, 50.234567f).findAll();
        assertEquals("Not the expected number records " + resultList.size(), TEST_DATA_SIZE - 100, resultList.size());

        RealmQuery<AllTypes> query = testRealm.where(AllTypes.class).greaterThan(FIELD_FLOAT, 11.234567f);
        resultList = query.between(FIELD_LONG, 1, 20).findAll();
        assertEquals("Not the expected number records " + resultList.size(), 10, resultList.size());
=======
        RealmResults<AllTypes> resultList = testRealm.where(AllTypes.class).greaterThan("columnFloat", 10.234567f).findAll();
        assertEquals(TEST_DATA_SIZE - 10, resultList.size());

        resultList = testRealm.where(AllTypes.class).beginsWith("columnString", "test data 1").greaterThan("columnFloat", 50.234567f).findAll();
        assertEquals(TEST_DATA_SIZE - 100, resultList.size());

        RealmQuery<AllTypes> query = testRealm.where(AllTypes.class).greaterThan("columnFloat", 11.234567f);
        resultList = query.between("columnLong", 1, 20).findAll();
        assertEquals(10, resultList.size());
>>>>>>> 415db1dc
    }


    public void testRealmQueryGreaterThanOrEqualTo() {
<<<<<<< HEAD
        RealmResults<AllTypes> resultList = testRealm.where(AllTypes.class).greaterThanOrEqualTo(FIELD_FLOAT, 10.234567f).findAll();
        assertEquals("Not the expected number records " + resultList.size(), TEST_DATA_SIZE - 9, resultList.size());

        resultList = testRealm.where(AllTypes.class).beginsWith(FIELD_STRING, "test data 1").greaterThanOrEqualTo(FIELD_FLOAT, 50.234567f).findAll();
        assertEquals("Not the expected number records " + resultList.size(), TEST_DATA_SIZE - 100, resultList.size());
=======
        RealmResults<AllTypes> resultList = testRealm.where(AllTypes.class).greaterThanOrEqualTo("columnFloat", 10.234567f).findAll();
        assertEquals(TEST_DATA_SIZE - 9, resultList.size());

        resultList = testRealm.where(AllTypes.class).beginsWith("columnString", "test data 1").greaterThanOrEqualTo("columnFloat", 50.234567f).findAll();
        assertEquals(TEST_DATA_SIZE - 100, resultList.size());
>>>>>>> 415db1dc

        RealmQuery<AllTypes> query = testRealm.where(AllTypes.class).greaterThanOrEqualTo(FIELD_FLOAT, 11.234567f);
        query = query.between(FIELD_LONG, 1, 20);

<<<<<<< HEAD
        resultList = query.beginsWith(FIELD_STRING, "test data 15").findAll();
        assertEquals("Not the expected number records " + resultList.size(), 1, resultList.size());
    }

    public void testRealmQueryOr() {
        RealmQuery<AllTypes> query = testRealm.where(AllTypes.class).equalTo(FIELD_FLOAT, 31.234567f);
        RealmResults<AllTypes> resultList = query.or().between(FIELD_LONG, 1, 20).findAll();
        assertEquals("Not the expected number records " + resultList.size(), 21, resultList.size());

        resultList = query.or().equalTo(FIELD_STRING, "test data 15").findAll();
        assertEquals("Not the expected number records " + resultList.size(), 21, resultList.size());

        resultList = query.or().equalTo(FIELD_STRING, "test data 117").findAll();
        assertEquals("Not the expected number records " + resultList.size(), 22, resultList.size());
    }

    public void testRealmQueryImplicitAnd() {
        RealmQuery<AllTypes> query = testRealm.where(AllTypes.class).equalTo(FIELD_FLOAT, 31.234567f);
        RealmResults<AllTypes> resultList = query.between(FIELD_LONG, 1, 10).findAll();
        assertEquals("Not the expected number records " + resultList.size(), 0, resultList.size());

        query = testRealm.where(AllTypes.class).equalTo(FIELD_FLOAT, 81.234567f);
        resultList = query.between(FIELD_LONG, 1, 100).findAll();
        assertEquals("Not the expected number records " + resultList.size(), 1, resultList.size());
    }

    public void testRealmQueryLessThan() {
        RealmResults<AllTypes> resultList = testRealm.where(AllTypes.class).lessThan(FIELD_FLOAT, 31.234567f).findAll();
        assertEquals("Not the expected number records " + resultList.size(), 30, resultList.size());
        RealmQuery<AllTypes> query = testRealm.where(AllTypes.class).lessThan(FIELD_FLOAT, 31.234567f);
        resultList = query.between(FIELD_LONG, 1, 10).findAll();
        assertEquals("Not the expected number records " + resultList.size(), 10, resultList.size());
    }

    public void testRealmQueryLessThanOrEqual() {
        RealmResults<AllTypes> resultList = testRealm.where(AllTypes.class).lessThanOrEqualTo(FIELD_FLOAT, 31.234567f).findAll();
        assertEquals("Not the expected number records " + resultList.size(), 31, resultList.size());
        resultList = testRealm.where(AllTypes.class).lessThanOrEqualTo(FIELD_FLOAT, 31.234567f).between(FIELD_LONG, 11, 20).findAll();
        assertEquals("Not the expected number records " + resultList.size(), 10, resultList.size());
    }

    public void testRealmQueryEqualTo() {
        RealmResults<AllTypes> resultList = testRealm.where(AllTypes.class).equalTo(FIELD_FLOAT, 31.234567f).findAll();
        assertEquals("Not the expected number records " + resultList.size(), 1, resultList.size());
        resultList = testRealm.where(AllTypes.class).greaterThan(FIELD_FLOAT, 11.0f).equalTo(FIELD_LONG, 10).findAll();
        assertEquals("Not the expected number records " + resultList.size(), 1, resultList.size());
        resultList = testRealm.where(AllTypes.class).greaterThan(FIELD_FLOAT, 11.0f).equalTo(FIELD_LONG, 1).findAll();
        assertEquals("Not the expected number records " + resultList.size(), 0, resultList.size());
=======
        resultList = query.beginsWith("columnString", "test data 15").findAll();
        assertEquals(1, resultList.size());
    }

    public void testRealmQueryOr() {
        RealmQuery<AllTypes> query = testRealm.where(AllTypes.class).equalTo("columnFloat", 31.234567f);
        RealmResults<AllTypes> resultList = query.or().between("columnLong", 1, 20).findAll();
        assertEquals(21, resultList.size());

        resultList = query.or().equalTo("columnString", "test data 15").findAll();
        assertEquals(21, resultList.size());

        resultList = query.or().equalTo("columnString", "test data 117").findAll();
        assertEquals(22, resultList.size());
    }

    public void testRealmQueryImplicitAnd() {
        RealmQuery<AllTypes> query = testRealm.where(AllTypes.class).equalTo("columnFloat", 31.234567f);
        RealmResults<AllTypes> resultList = query.between("columnLong", 1, 10).findAll();
        assertEquals(0, resultList.size());

        query = testRealm.where(AllTypes.class).equalTo("columnFloat", 81.234567f);
        resultList = query.between("columnLong", 1, 100).findAll();
        assertEquals(1, resultList.size());
    }

    public void testRealmQueryLessThan() {
        RealmResults<AllTypes> resultList = testRealm.where(AllTypes.class).lessThan("columnFloat", 31.234567f).findAll();
        assertEquals(30, resultList.size());
        RealmQuery<AllTypes> query = testRealm.where(AllTypes.class).lessThan("columnFloat", 31.234567f);
        resultList = query.between("columnLong", 1, 10).findAll();
        assertEquals(10, resultList.size());
    }

    public void testRealmQueryLessThanOrEqual() {
        RealmResults<AllTypes> resultList = testRealm.where(AllTypes.class).lessThanOrEqualTo("columnFloat", 31.234567f).findAll();
        assertEquals(31, resultList.size());
        resultList = testRealm.where(AllTypes.class).lessThanOrEqualTo("columnFloat", 31.234567f).between("columnLong", 11, 20).findAll();
        assertEquals(10, resultList.size());
    }

    public void testRealmQueryEqualTo() {
        RealmResults<AllTypes> resultList = testRealm.where(AllTypes.class).equalTo("columnFloat", 31.234567f).findAll();
        assertEquals(1, resultList.size());
        resultList = testRealm.where(AllTypes.class).greaterThan("columnFloat", 11.0f).equalTo("columnLong", 10).findAll();
        assertEquals(1, resultList.size());
        resultList = testRealm.where(AllTypes.class).greaterThan("columnFloat", 11.0f).equalTo("columnLong", 1).findAll();
        assertEquals(0, resultList.size());
>>>>>>> 415db1dc
    }

    public void testRealmQueryEqualToNonLatinCharacters() {
        RealmResults<NonLatinFieldNames> resultList = testRealm.where(NonLatinFieldNames.class).equalTo(FIELD_LONG_KOREAN_CHAR, 13).findAll();
        assertEquals("Not the expected number records " + resultList.size(), 1, resultList.size());
        resultList = testRealm.where(NonLatinFieldNames.class).greaterThan(FIELD_FLOAT_KOREAN_CHAR, 11.0f).equalTo(FIELD_LONG_KOREAN_CHAR, 10).findAll();
        assertEquals("Not the expected number records " + resultList.size(), 1, resultList.size());
        resultList = testRealm.where(NonLatinFieldNames.class).greaterThan(FIELD_FLOAT_KOREAN_CHAR, 11.0f).equalTo(FIELD_LONG_KOREAN_CHAR, 1).findAll();
        assertEquals("Not the expected number records " + resultList.size(), 0, resultList.size());

        resultList = testRealm.where(NonLatinFieldNames.class).equalTo(FIELD_LONG_GREEK_CHAR, 13).findAll();
        assertEquals("Not the expected number records " + resultList.size(), 1, resultList.size());
        resultList = testRealm.where(NonLatinFieldNames.class).greaterThan(FIELD_FLOAT_GREEK_CHAR, 11.0f).equalTo(FIELD_LONG_GREEK_CHAR, 10).findAll();
        assertEquals("Not the expected number records " + resultList.size(), 1, resultList.size());
        resultList = testRealm.where(NonLatinFieldNames.class).greaterThan(FIELD_FLOAT_GREEK_CHAR, 11.0f).equalTo(FIELD_LONG_GREEK_CHAR, 1).findAll();
        assertEquals("Not the expected number records " + resultList.size(), 0, resultList.size());

    }

    public void testRealmQueryNotEqualTo() {
<<<<<<< HEAD
        RealmResults<AllTypes> resultList = testRealm.where(AllTypes.class).notEqualTo(FIELD_LONG, 31).findAll();
        assertEquals("Not the expected number records " + resultList.size(), TEST_DATA_SIZE - 1, resultList.size());
        resultList = testRealm.where(AllTypes.class).notEqualTo(FIELD_FLOAT, 11.234567f).equalTo(FIELD_LONG, 10).findAll();
        assertEquals("Not the expected number records " + resultList.size(), 0, resultList.size());
        resultList = testRealm.where(AllTypes.class).notEqualTo(FIELD_FLOAT, 11.234567f).equalTo(FIELD_LONG, 1).findAll();
        assertEquals("Not the expected number records " + resultList.size(), 1, resultList.size());
=======
        RealmResults<AllTypes> resultList = testRealm.where(AllTypes.class).notEqualTo("columnLong", 31).findAll();
        assertEquals(TEST_DATA_SIZE - 1, resultList.size());
        resultList = testRealm.where(AllTypes.class).notEqualTo("columnFloat", 11.234567f).equalTo("columnLong", 10).findAll();
        assertEquals(0, resultList.size());
        resultList = testRealm.where(AllTypes.class).notEqualTo("columnFloat", 11.234567f).equalTo("columnLong", 1).findAll();
        assertEquals(1, resultList.size());
    }

    public void testQueryWithNonExistingField () {
        try {
            RealmResults<AllTypes> resultList = testRealm.where(AllTypes.class).equalTo("NotAField", 13).findAll();
            fail("Should throw exception");
        } catch (IllegalArgumentException e) {

        }
    }

    public void createAndTestFilename(String language, String fileName) {
        Realm.deleteRealmFile(getContext(), fileName);
        Realm realm1 = Realm.getInstance(getContext(), fileName);
        realm1.beginTransaction();
        Dog dog1 = realm1.createObject(Dog.class);
        dog1.setName("Rex");
        realm1.commitTransaction();

        File file = new File(getContext().getFilesDir()+"/"+fileName);
        assertTrue(language, file.exists());

        Realm realm2 = Realm.getInstance(getContext(), fileName);
        Dog dog2 = realm2.allObjects(Dog.class).first();
        assertEquals(language, "Rex", dog2.getName());
    }

    public void testCreateFile() {
        createAndTestFilename("American", "Washington");
        createAndTestFilename("Danish", "København");
        createAndTestFilename("Russian", "Москва");
        createAndTestFilename("Greek", "Αθήνα");
        createAndTestFilename("Chinese", "北京市");
        createAndTestFilename("Korean", "서울시");
        createAndTestFilename("Arabic", "الرياض");
        createAndTestFilename("India", "नई दिल्ली");
        createAndTestFilename("Japanese", "東京都");
>>>>>>> 415db1dc
    }
}<|MERGE_RESOLUTION|>--- conflicted
+++ resolved
@@ -499,209 +499,114 @@
     }
 
     public void testRealmQueryBetween() {
-<<<<<<< HEAD
         RealmResults<AllTypes> resultList = testRealm.where(AllTypes.class).between(FIELD_LONG, 0, 9).findAll();
-        assertEquals("Not the expected number records " + resultList.size(), 10, resultList.size());
+        assertEquals(10, resultList.size());
 
         resultList = testRealm.where(AllTypes.class).beginsWith(FIELD_STRING, "test data ").findAll();
-        assertEquals("Not the expected number records " + resultList.size(), TEST_DATA_SIZE, resultList.size());
+        assertEquals(TEST_DATA_SIZE, resultList.size());
 
         resultList = testRealm.where(AllTypes.class).beginsWith(FIELD_STRING, "test data 1").between(FIELD_LONG, 2, 20).findAll();
-        assertEquals("Not the expected number records " + resultList.size(), 10, resultList.size());
+        assertEquals(10, resultList.size());
 
         resultList = testRealm.where(AllTypes.class).between(FIELD_LONG, 2, 20).beginsWith(FIELD_STRING, "test data 1").findAll();
-        assertEquals("Not the expected number records " + resultList.size(), 10, resultList.size());
-=======
-        RealmResults<AllTypes> resultList = testRealm.where(AllTypes.class).between("columnLong", 0, 9).findAll();
         assertEquals(10, resultList.size());
-
-        resultList = testRealm.where(AllTypes.class).beginsWith("columnString", "test data ").findAll();
-        assertEquals(TEST_DATA_SIZE, resultList.size());
-
-        resultList = testRealm.where(AllTypes.class).beginsWith("columnString", "test data 1").between("columnLong", 2, 20).findAll();
-        assertEquals(10, resultList.size());
-
-        resultList = testRealm.where(AllTypes.class).between("columnLong", 2, 20).beginsWith("columnString", "test data 1").findAll();
-        assertEquals(10, resultList.size());
->>>>>>> 415db1dc
-    }
-
+    }
 
     public void testRealmQueryGreaterThan() {
-<<<<<<< HEAD
         RealmResults<AllTypes> resultList = testRealm.where(AllTypes.class).greaterThan(FIELD_FLOAT, 10.234567f).findAll();
-        assertEquals("Not the expected number records " + resultList.size(), TEST_DATA_SIZE - 10, resultList.size());
+        assertEquals(TEST_DATA_SIZE - 10, resultList.size());
 
         resultList = testRealm.where(AllTypes.class).beginsWith(FIELD_STRING, "test data 1").greaterThan(FIELD_FLOAT, 50.234567f).findAll();
-        assertEquals("Not the expected number records " + resultList.size(), TEST_DATA_SIZE - 100, resultList.size());
+        assertEquals(TEST_DATA_SIZE - 100, resultList.size());
 
         RealmQuery<AllTypes> query = testRealm.where(AllTypes.class).greaterThan(FIELD_FLOAT, 11.234567f);
         resultList = query.between(FIELD_LONG, 1, 20).findAll();
-        assertEquals("Not the expected number records " + resultList.size(), 10, resultList.size());
-=======
-        RealmResults<AllTypes> resultList = testRealm.where(AllTypes.class).greaterThan("columnFloat", 10.234567f).findAll();
-        assertEquals(TEST_DATA_SIZE - 10, resultList.size());
-
-        resultList = testRealm.where(AllTypes.class).beginsWith("columnString", "test data 1").greaterThan("columnFloat", 50.234567f).findAll();
+        assertEquals(10, resultList.size());
+    }
+
+
+    public void testRealmQueryGreaterThanOrEqualTo() {
+        RealmResults<AllTypes> resultList = testRealm.where(AllTypes.class).greaterThanOrEqualTo(FIELD_FLOAT, 10.234567f).findAll();
+        assertEquals(TEST_DATA_SIZE - 9, resultList.size());
+
+        resultList = testRealm.where(AllTypes.class).beginsWith(FIELD_STRING, "test data 1").greaterThanOrEqualTo(FIELD_FLOAT, 50.234567f).findAll();
         assertEquals(TEST_DATA_SIZE - 100, resultList.size());
-
-        RealmQuery<AllTypes> query = testRealm.where(AllTypes.class).greaterThan("columnFloat", 11.234567f);
-        resultList = query.between("columnLong", 1, 20).findAll();
-        assertEquals(10, resultList.size());
->>>>>>> 415db1dc
-    }
-
-
-    public void testRealmQueryGreaterThanOrEqualTo() {
-<<<<<<< HEAD
-        RealmResults<AllTypes> resultList = testRealm.where(AllTypes.class).greaterThanOrEqualTo(FIELD_FLOAT, 10.234567f).findAll();
-        assertEquals("Not the expected number records " + resultList.size(), TEST_DATA_SIZE - 9, resultList.size());
-
-        resultList = testRealm.where(AllTypes.class).beginsWith(FIELD_STRING, "test data 1").greaterThanOrEqualTo(FIELD_FLOAT, 50.234567f).findAll();
-        assertEquals("Not the expected number records " + resultList.size(), TEST_DATA_SIZE - 100, resultList.size());
-=======
-        RealmResults<AllTypes> resultList = testRealm.where(AllTypes.class).greaterThanOrEqualTo("columnFloat", 10.234567f).findAll();
-        assertEquals(TEST_DATA_SIZE - 9, resultList.size());
-
-        resultList = testRealm.where(AllTypes.class).beginsWith("columnString", "test data 1").greaterThanOrEqualTo("columnFloat", 50.234567f).findAll();
-        assertEquals(TEST_DATA_SIZE - 100, resultList.size());
->>>>>>> 415db1dc
 
         RealmQuery<AllTypes> query = testRealm.where(AllTypes.class).greaterThanOrEqualTo(FIELD_FLOAT, 11.234567f);
         query = query.between(FIELD_LONG, 1, 20);
 
-<<<<<<< HEAD
         resultList = query.beginsWith(FIELD_STRING, "test data 15").findAll();
-        assertEquals("Not the expected number records " + resultList.size(), 1, resultList.size());
+        assertEquals(1, resultList.size());
     }
 
     public void testRealmQueryOr() {
         RealmQuery<AllTypes> query = testRealm.where(AllTypes.class).equalTo(FIELD_FLOAT, 31.234567f);
         RealmResults<AllTypes> resultList = query.or().between(FIELD_LONG, 1, 20).findAll();
-        assertEquals("Not the expected number records " + resultList.size(), 21, resultList.size());
+        assertEquals(21, resultList.size());
 
         resultList = query.or().equalTo(FIELD_STRING, "test data 15").findAll();
-        assertEquals("Not the expected number records " + resultList.size(), 21, resultList.size());
+        assertEquals(21, resultList.size());
 
         resultList = query.or().equalTo(FIELD_STRING, "test data 117").findAll();
-        assertEquals("Not the expected number records " + resultList.size(), 22, resultList.size());
+        assertEquals(22, resultList.size());
     }
 
     public void testRealmQueryImplicitAnd() {
         RealmQuery<AllTypes> query = testRealm.where(AllTypes.class).equalTo(FIELD_FLOAT, 31.234567f);
         RealmResults<AllTypes> resultList = query.between(FIELD_LONG, 1, 10).findAll();
-        assertEquals("Not the expected number records " + resultList.size(), 0, resultList.size());
+        assertEquals(0, resultList.size());
 
         query = testRealm.where(AllTypes.class).equalTo(FIELD_FLOAT, 81.234567f);
         resultList = query.between(FIELD_LONG, 1, 100).findAll();
-        assertEquals("Not the expected number records " + resultList.size(), 1, resultList.size());
+        assertEquals(1, resultList.size());
     }
 
     public void testRealmQueryLessThan() {
         RealmResults<AllTypes> resultList = testRealm.where(AllTypes.class).lessThan(FIELD_FLOAT, 31.234567f).findAll();
-        assertEquals("Not the expected number records " + resultList.size(), 30, resultList.size());
+        assertEquals(30, resultList.size());
         RealmQuery<AllTypes> query = testRealm.where(AllTypes.class).lessThan(FIELD_FLOAT, 31.234567f);
         resultList = query.between(FIELD_LONG, 1, 10).findAll();
-        assertEquals("Not the expected number records " + resultList.size(), 10, resultList.size());
+        assertEquals(10, resultList.size());
     }
 
     public void testRealmQueryLessThanOrEqual() {
         RealmResults<AllTypes> resultList = testRealm.where(AllTypes.class).lessThanOrEqualTo(FIELD_FLOAT, 31.234567f).findAll();
-        assertEquals("Not the expected number records " + resultList.size(), 31, resultList.size());
+        assertEquals(31, resultList.size());
         resultList = testRealm.where(AllTypes.class).lessThanOrEqualTo(FIELD_FLOAT, 31.234567f).between(FIELD_LONG, 11, 20).findAll();
-        assertEquals("Not the expected number records " + resultList.size(), 10, resultList.size());
+        assertEquals(10, resultList.size());
     }
 
     public void testRealmQueryEqualTo() {
         RealmResults<AllTypes> resultList = testRealm.where(AllTypes.class).equalTo(FIELD_FLOAT, 31.234567f).findAll();
-        assertEquals("Not the expected number records " + resultList.size(), 1, resultList.size());
+        assertEquals(1, resultList.size());
         resultList = testRealm.where(AllTypes.class).greaterThan(FIELD_FLOAT, 11.0f).equalTo(FIELD_LONG, 10).findAll();
-        assertEquals("Not the expected number records " + resultList.size(), 1, resultList.size());
+        assertEquals(1, resultList.size());
         resultList = testRealm.where(AllTypes.class).greaterThan(FIELD_FLOAT, 11.0f).equalTo(FIELD_LONG, 1).findAll();
-        assertEquals("Not the expected number records " + resultList.size(), 0, resultList.size());
-=======
-        resultList = query.beginsWith("columnString", "test data 15").findAll();
-        assertEquals(1, resultList.size());
-    }
-
-    public void testRealmQueryOr() {
-        RealmQuery<AllTypes> query = testRealm.where(AllTypes.class).equalTo("columnFloat", 31.234567f);
-        RealmResults<AllTypes> resultList = query.or().between("columnLong", 1, 20).findAll();
-        assertEquals(21, resultList.size());
-
-        resultList = query.or().equalTo("columnString", "test data 15").findAll();
-        assertEquals(21, resultList.size());
-
-        resultList = query.or().equalTo("columnString", "test data 117").findAll();
-        assertEquals(22, resultList.size());
-    }
-
-    public void testRealmQueryImplicitAnd() {
-        RealmQuery<AllTypes> query = testRealm.where(AllTypes.class).equalTo("columnFloat", 31.234567f);
-        RealmResults<AllTypes> resultList = query.between("columnLong", 1, 10).findAll();
         assertEquals(0, resultList.size());
-
-        query = testRealm.where(AllTypes.class).equalTo("columnFloat", 81.234567f);
-        resultList = query.between("columnLong", 1, 100).findAll();
-        assertEquals(1, resultList.size());
-    }
-
-    public void testRealmQueryLessThan() {
-        RealmResults<AllTypes> resultList = testRealm.where(AllTypes.class).lessThan("columnFloat", 31.234567f).findAll();
-        assertEquals(30, resultList.size());
-        RealmQuery<AllTypes> query = testRealm.where(AllTypes.class).lessThan("columnFloat", 31.234567f);
-        resultList = query.between("columnLong", 1, 10).findAll();
-        assertEquals(10, resultList.size());
-    }
-
-    public void testRealmQueryLessThanOrEqual() {
-        RealmResults<AllTypes> resultList = testRealm.where(AllTypes.class).lessThanOrEqualTo("columnFloat", 31.234567f).findAll();
-        assertEquals(31, resultList.size());
-        resultList = testRealm.where(AllTypes.class).lessThanOrEqualTo("columnFloat", 31.234567f).between("columnLong", 11, 20).findAll();
-        assertEquals(10, resultList.size());
-    }
-
-    public void testRealmQueryEqualTo() {
-        RealmResults<AllTypes> resultList = testRealm.where(AllTypes.class).equalTo("columnFloat", 31.234567f).findAll();
-        assertEquals(1, resultList.size());
-        resultList = testRealm.where(AllTypes.class).greaterThan("columnFloat", 11.0f).equalTo("columnLong", 10).findAll();
-        assertEquals(1, resultList.size());
-        resultList = testRealm.where(AllTypes.class).greaterThan("columnFloat", 11.0f).equalTo("columnLong", 1).findAll();
-        assertEquals(0, resultList.size());
->>>>>>> 415db1dc
     }
 
     public void testRealmQueryEqualToNonLatinCharacters() {
         RealmResults<NonLatinFieldNames> resultList = testRealm.where(NonLatinFieldNames.class).equalTo(FIELD_LONG_KOREAN_CHAR, 13).findAll();
-        assertEquals("Not the expected number records " + resultList.size(), 1, resultList.size());
+        assertEquals(1, resultList.size());
         resultList = testRealm.where(NonLatinFieldNames.class).greaterThan(FIELD_FLOAT_KOREAN_CHAR, 11.0f).equalTo(FIELD_LONG_KOREAN_CHAR, 10).findAll();
-        assertEquals("Not the expected number records " + resultList.size(), 1, resultList.size());
+        assertEquals(1, resultList.size());
         resultList = testRealm.where(NonLatinFieldNames.class).greaterThan(FIELD_FLOAT_KOREAN_CHAR, 11.0f).equalTo(FIELD_LONG_KOREAN_CHAR, 1).findAll();
-        assertEquals("Not the expected number records " + resultList.size(), 0, resultList.size());
+        assertEquals(0, resultList.size());
 
         resultList = testRealm.where(NonLatinFieldNames.class).equalTo(FIELD_LONG_GREEK_CHAR, 13).findAll();
-        assertEquals("Not the expected number records " + resultList.size(), 1, resultList.size());
+        assertEquals(1, resultList.size());
         resultList = testRealm.where(NonLatinFieldNames.class).greaterThan(FIELD_FLOAT_GREEK_CHAR, 11.0f).equalTo(FIELD_LONG_GREEK_CHAR, 10).findAll();
-        assertEquals("Not the expected number records " + resultList.size(), 1, resultList.size());
+        assertEquals(1, resultList.size());
         resultList = testRealm.where(NonLatinFieldNames.class).greaterThan(FIELD_FLOAT_GREEK_CHAR, 11.0f).equalTo(FIELD_LONG_GREEK_CHAR, 1).findAll();
-        assertEquals("Not the expected number records " + resultList.size(), 0, resultList.size());
-
+        assertEquals(0, resultList.size());
     }
 
     public void testRealmQueryNotEqualTo() {
-<<<<<<< HEAD
         RealmResults<AllTypes> resultList = testRealm.where(AllTypes.class).notEqualTo(FIELD_LONG, 31).findAll();
-        assertEquals("Not the expected number records " + resultList.size(), TEST_DATA_SIZE - 1, resultList.size());
+        assertEquals(TEST_DATA_SIZE - 1, resultList.size());
         resultList = testRealm.where(AllTypes.class).notEqualTo(FIELD_FLOAT, 11.234567f).equalTo(FIELD_LONG, 10).findAll();
-        assertEquals("Not the expected number records " + resultList.size(), 0, resultList.size());
+        assertEquals(0, resultList.size());
         resultList = testRealm.where(AllTypes.class).notEqualTo(FIELD_FLOAT, 11.234567f).equalTo(FIELD_LONG, 1).findAll();
-        assertEquals("Not the expected number records " + resultList.size(), 1, resultList.size());
-=======
-        RealmResults<AllTypes> resultList = testRealm.where(AllTypes.class).notEqualTo("columnLong", 31).findAll();
-        assertEquals(TEST_DATA_SIZE - 1, resultList.size());
-        resultList = testRealm.where(AllTypes.class).notEqualTo("columnFloat", 11.234567f).equalTo("columnLong", 10).findAll();
-        assertEquals(0, resultList.size());
-        resultList = testRealm.where(AllTypes.class).notEqualTo("columnFloat", 11.234567f).equalTo("columnLong", 1).findAll();
         assertEquals(1, resultList.size());
     }
 
@@ -740,6 +645,5 @@
         createAndTestFilename("Arabic", "الرياض");
         createAndTestFilename("India", "नई दिल्ली");
         createAndTestFilename("Japanese", "東京都");
->>>>>>> 415db1dc
     }
 }