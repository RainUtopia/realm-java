--- conflicted
+++ resolved
@@ -39,13 +39,8 @@
     private static volatile boolean libraryIsLoaded = false;
 
     public static boolean osIsWindows() {
-<<<<<<< HEAD
         String os = System.getProperty("os.name").toLowerCase(Locale.US);
         return (os.contains("win"));
-=======
-        String os = System.getProperty("os.name").toLowerCase(Locale.getDefault());
-        return os.contains("win");
->>>>>>> 2eb0fbcb
     }
 
     public static boolean osIsDarwin() {
