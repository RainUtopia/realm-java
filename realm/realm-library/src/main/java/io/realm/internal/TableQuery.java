--- conflicted
+++ resolved
@@ -27,16 +27,10 @@
     private static final boolean DEBUG = false;
 
     private static final long nativeFinalizerPtr = nativeGetFinalizerPtr();
-<<<<<<< HEAD
-
-    // Note that this is *NOT* an Android Context. It is an io.realm.internal.Context.
-    // See documentation in that class for an explanation of the use
+
+    // See documentation in that NativeContext for an explanation of how this is used
     @SuppressWarnings("unused")
-    private final Context context;
-=======
-    protected final Table table;
     private final NativeContext context;
->>>>>>> 83cce5ce
 
     private final Table table;
     private final long nativePtr;
