--- conflicted
+++ resolved
@@ -635,13 +635,8 @@
      * @throws FileNotFoundException if the Realm file doesn't exist.
      * @throws IllegalArgumentException if the provided configuration is a {@code SyncConfiguration}.
      */
-<<<<<<< HEAD
-    protected static void migrateRealm(final RealmConfiguration configuration, final RealmMigration migration,
-                                       final RealmMigrationNeededException cause)
-=======
     protected static void migrateRealm(final RealmConfiguration configuration, @Nullable final RealmMigration migration,
-            final MigrationCallback callback, @Nullable final RealmMigrationNeededException cause)
->>>>>>> 19e45278
+                                       @Nullable final RealmMigrationNeededException cause)
             throws FileNotFoundException {
 
         //noinspection ConstantConditions
