/*
 * Copyright 2016 Realm Inc.
 *
 * Licensed under the Apache License, Version 2.0 (the "License");
 * you may not use this file except in compliance with the License.
 * You may obtain a copy of the License at
 *
 * http://www.apache.org/licenses/LICENSE-2.0
 *
 * Unless required by applicable law or agreed to in writing, software
 * distributed under the License is distributed on an "AS IS" BASIS,
 * WITHOUT WARRANTIES OR CONDITIONS OF ANY KIND, either express or implied.
 * See the License for the specific language governing permissions and
 * limitations under the License.
 */

package io.realm;

import android.support.test.InstrumentationRegistry;
import android.support.test.rule.UiThreadTestRule;
import android.support.test.runner.AndroidJUnit4;

import org.junit.Before;
import org.junit.BeforeClass;
import org.junit.Ignore;
import org.junit.Rule;
import org.junit.Test;
import org.junit.rules.ExpectedException;
import org.junit.runner.RunWith;
import org.mockito.Mockito;
import org.mockito.invocation.InvocationOnMock;
import org.mockito.stubbing.Answer;

import java.io.File;
import java.lang.reflect.Constructor;
import java.lang.reflect.InvocationTargetException;
import java.net.MalformedURLException;
import java.net.URI;
import java.net.URISyntaxException;
import java.net.URL;
<<<<<<< HEAD
import java.util.Calendar;
=======
import java.util.List;
>>>>>>> 19e45278
import java.util.Map;
import java.util.Iterator;
import java.util.UUID;

import io.realm.entities.StringOnly;
import io.realm.internal.network.AuthenticateResponse;
import io.realm.internal.network.AuthenticationServer;
import io.realm.internal.objectserver.Token;
import io.realm.log.RealmLog;
import io.realm.objectserver.utils.StringOnlyModule;
import io.realm.rule.RunInLooperThread;
import io.realm.rule.RunTestInLooperThread;
import io.realm.util.SyncTestUtils;

import static io.realm.util.SyncTestUtils.createTestAdminUser;
import static io.realm.util.SyncTestUtils.createTestUser;
import static junit.framework.Assert.assertEquals;
import static org.junit.Assert.assertFalse;
import static org.junit.Assert.assertNotEquals;
import static org.junit.Assert.assertNotNull;
import static org.junit.Assert.assertNull;
import static org.junit.Assert.assertTrue;
import static org.junit.Assert.fail;
import static org.mockito.Matchers.any;
import static org.mockito.Mockito.when;

@RunWith(AndroidJUnit4.class)
public class SyncUserTests {

    private static final URL authUrl;
    private static final Constructor<SyncUser> SYNC_USER_CONSTRUCTOR;
    static {
        try {
            authUrl = new URL("http://localhost/auth");
            SYNC_USER_CONSTRUCTOR = SyncUser.class.getDeclaredConstructor(Token.class, URL.class);
            SYNC_USER_CONSTRUCTOR.setAccessible(true);
        } catch (MalformedURLException e) {
            throw new ExceptionInInitializerError(e);
        } catch (NoSuchMethodException e) {
            throw new ExceptionInInitializerError(e);
        }
    }

    @Rule
    public final RunInLooperThread looperThread = new RunInLooperThread();

    @Rule
    public final ExpectedException thrown = ExpectedException.none();

    @Rule
    public final UiThreadTestRule uiThreadTestRule = new UiThreadTestRule();

    @BeforeClass
    public static void initUserStore() {
        Realm.init(InstrumentationRegistry.getInstrumentation().getContext());
        UserStore userStore = new RealmFileUserStore();
        SyncManager.setUserStore(userStore);
    }

    @Before
    public void setUp() {
        SyncManager.reset();
    }

    private static SyncUser createFakeUser(String id) {
        final Token token = new Token("token_value", id, "path_value", Long.MAX_VALUE, null);
        try {
            return SYNC_USER_CONSTRUCTOR.newInstance(token, authUrl);
        } catch (InstantiationException e) {
            fail(e.getMessage());
        } catch (IllegalAccessException e) {
            fail(e.getMessage());
        } catch (InvocationTargetException e) {
            fail(e.getMessage());
        }
        return null;
    }

    @Test
    public void equals_validUser() {
        final SyncUser user1 = createFakeUser("id_value");
        final SyncUser user2 = createFakeUser("id_value");
        assertTrue(user1.equals(user2));
    }

    @Test
    public void equals_loggedOutUser() {
        final SyncUser user1 = createFakeUser("id_value");
        final SyncUser user2 = createFakeUser("id_value");
        user1.logout();
        user2.logout();
        assertTrue(user1.equals(user2));
    }

    @Test
    public void hashCode_validUser() {
        final SyncUser user = createFakeUser("id_value");
        assertNotEquals(0, user.hashCode());
    }

    @Test
    public void hashCode_loggedOutUser() {
        final SyncUser user = createFakeUser("id_value");
        user.logout();
        assertNotEquals(0, user.hashCode());
    }

    @Test
    public void toAndFromJson() {
        SyncUser user1 = createTestUser();
        SyncUser user2 = SyncUser.fromJson(user1.toJson());
        assertEquals(user1, user2);
    }

    // Tests that the UserStore does not return users that have expired
    @Test
    public void currentUser_returnsNullIfUserExpired() {
        // Add an expired user to the user store
        UserStore userStore = SyncManager.getUserStore();
        userStore.put(SyncTestUtils.createTestUser(Long.MIN_VALUE));

        // Invalid users should not be returned when asking the for the current user
        assertNull(SyncUser.currentUser());
    }

    @Test
    public void currentUser_throwsIfMultipleUsersLoggedIn() {
        AuthenticationServer originalAuthServer = SyncManager.getAuthServer();
        AuthenticationServer authServer = Mockito.mock(AuthenticationServer.class);
        SyncManager.setAuthServerImpl(authServer);

        try {
            // 1. Login two random users
            when(authServer.loginUser(any(SyncCredentials.class), any(URL.class))).thenAnswer(new Answer<AuthenticateResponse>() {
                @Override
                public AuthenticateResponse answer(InvocationOnMock invocationOnMock) throws Throwable {
                    return getNewRandomUser();
                }
            });
            SyncUser.login(SyncCredentials.facebook("foo"), "http:/test.realm.io/auth");
            SyncUser.login(SyncCredentials.facebook("foo"), "http:/test.realm.io/auth");

            // 2. Verify currentUser() now throws
            try {
                SyncUser.currentUser();
                fail();
            } catch (IllegalStateException ignore) {
            }
        } finally {
            SyncManager.setAuthServerImpl(originalAuthServer);
        }

    }

    private AuthenticateResponse getNewRandomUser() {
        String identity = UUID.randomUUID().toString();
        String userTokenValue = UUID.randomUUID().toString();
        return SyncTestUtils.createLoginResponse(userTokenValue, identity, Long.MAX_VALUE, false);
    }

    // Test that current user is cleared if it is logged out
    @Test
    public void currentUser_clearedOnLogout() {
        // Add 1 valid user to the user store
        SyncUser user = SyncTestUtils.createTestUser(Long.MAX_VALUE);
        UserStore userStore = SyncManager.getUserStore();
        userStore.put(user);

        SyncUser savedUser = SyncUser.currentUser();
        assertEquals(user, savedUser);
        assertNotNull(savedUser);
        savedUser.logout();
        assertNull(SyncUser.currentUser());
    }

    // `all()` returns an empty list if no users are logged in
    @Test
    public void all_empty() {
        Map<String, SyncUser> users = SyncUser.all();
        assertTrue(users.isEmpty());
    }

    // `all()` returns only valid users. Invalid users are filtered.
    @Test
    public void all_validUsers() {
        // Add 1 expired user and 1 valid user to the user store
        UserStore userStore = SyncManager.getUserStore();
        userStore.put(SyncTestUtils.createTestUser(Long.MIN_VALUE));
        userStore.put(SyncTestUtils.createTestUser(Long.MAX_VALUE));

        Map<String, SyncUser> users = SyncUser.all();
        assertEquals(1, users.size());
        assertTrue(users.entrySet().iterator().next().getValue().isValid());
    }

    @Test
    public void isAdmin() {
        SyncUser user1 = createTestUser();
        assertFalse(user1.isAdmin());

        SyncUser user2 = createTestAdminUser();
        assertTrue(user2.isAdmin());
    }

    @Test
    public void isAdmin_allUsers() {
        UserStore userStore = SyncManager.getUserStore();
        SyncUser user = SyncTestUtils.createTestAdminUser();
        assertTrue(user.isAdmin());
        userStore.put(user);

        Map <String, SyncUser> users = SyncUser.all();
        assertEquals(1, users.size());
        assertTrue(users.entrySet().iterator().next().getValue().isAdmin());
    }

    // Tests that the user store returns the last user to login
    @Ignore("This test fails because of wrong JSON string.")
    @Test
    public void currentUser_returnsUserAfterLogin() {
        AuthenticationServer authServer = Mockito.mock(AuthenticationServer.class);
        when(authServer.loginUser(any(SyncCredentials.class), any(URL.class))).thenReturn(SyncTestUtils.createLoginResponse(Long.MAX_VALUE));

        SyncUser user = SyncUser.login(SyncCredentials.facebook("foo"), "http://bar.com/auth");
        assertEquals(user, SyncUser.currentUser());
    }

    @Test
    public void getManagementRealm() {
        SyncUser user = SyncTestUtils.createTestUser();
        Realm managementRealm = user.getManagementRealm();
        assertNotNull(managementRealm);
        managementRealm.close();
    }

    @Test
    public void getManagementRealm_enforceTLS() throws URISyntaxException {
        // Non TLS
        SyncUser user = SyncTestUtils.createTestUser("http://objectserver.realm.io/auth");
        Realm managementRealm = user.getManagementRealm();
        SyncConfiguration config = (SyncConfiguration) managementRealm.getConfiguration();
        assertEquals(new URI("realm://objectserver.realm.io/" + user.getIdentity() + "/__management"), config.getServerUrl());
        managementRealm.close();

        // TLS
        user = SyncTestUtils.createTestUser("https://objectserver.realm.io/auth");
        managementRealm = user.getManagementRealm();
        config = (SyncConfiguration) managementRealm.getConfiguration();
        assertEquals(new URI("realms://objectserver.realm.io/" + user.getIdentity() + "/__management"), config.getServerUrl());
        managementRealm.close();
    }

    @Test
    public void toString_returnDescription() {
        SyncUser user = SyncTestUtils.createTestUser("http://objectserver.realm.io/auth");
        String str = user.toString();
        assertTrue(str != null && !str.isEmpty());
    }

    // Test that a login with an access token logs the user in directly without touching the network
    @Test
    public void login_withAccessToken() {
        AuthenticationServer authServer = Mockito.mock(AuthenticationServer.class);
        when(authServer.loginUser(any(SyncCredentials.class), any(URL.class))).thenThrow(new AssertionError("Server contacted."));
        AuthenticationServer originalServer = SyncManager.getAuthServer();
        SyncManager.setAuthServerImpl(authServer);
        try {
            SyncCredentials credentials = SyncCredentials.accessToken("foo", "bar");
            SyncUser user = SyncUser.login(credentials, "http://ros.realm.io/auth");
            assertTrue(user.isValid());
        } finally {
            SyncManager.setAuthServerImpl(originalServer);
        }
    }

    // Checks that `/auth` is correctly added to any URL without a path
    @Test
    public void login_appendAuthSegment() {
        AuthenticationServer authServer = Mockito.mock(AuthenticationServer.class);
        AuthenticationServer originalServer = SyncManager.getAuthServer();
        SyncManager.setAuthServerImpl(authServer);
        String[][] urls = {
                {"http://ros.realm.io", "http://ros.realm.io/auth"},
                {"http://ros.realm.io:8080", "http://ros.realm.io:8080/auth"},
                {"http://ros.realm.io/", "http://ros.realm.io/"},
                {"http://ros.realm.io/?foo=bar", "http://ros.realm.io/?foo=bar"},
                {"http://ros.realm.io/auth", "http://ros.realm.io/auth"},
                {"http://ros.realm.io/auth/", "http://ros.realm.io/auth/"},
                {"http://ros.realm.io/custom-path/", "http://ros.realm.io/custom-path/"}
        };

        try {
            for (String[] url : urls) {
                RealmLog.error(url[0]);
                String input = url[0];
                String normalizedInput = url[1];
                SyncCredentials credentials = SyncCredentials.accessToken("token", UUID.randomUUID().toString());
                SyncUser user = SyncUser.login(credentials, input);
                assertEquals(normalizedInput, user.getAuthenticationUrl().toString());
                user.logout();
            }
        } finally {
            SyncManager.setAuthServerImpl(originalServer);
        }
    }

    @Test
    public void changePassword_nullThrows() {
        SyncUser user = createTestUser();

        thrown.expect(IllegalArgumentException.class);
        //noinspection ConstantConditions
        user.changePassword(null);
    }

    @Test
    public void changePassword_admin_nullThrows() {
        SyncUser user = createTestUser();

        thrown.expect(IllegalArgumentException.class);
        //noinspection ConstantConditions
        user.changePassword(null, "new-password");
    }

    @Test
    public void changePasswordAsync_nonLooperThreadThrows() {
        SyncUser user = createTestUser();

        thrown.expect(IllegalStateException.class);
        user.changePasswordAsync("password", new SyncUser.Callback() {
            @Override
            public void onSuccess(SyncUser user) {
                fail();
            }

            @Override
            public void onError(ObjectServerError error) {
                fail();
            }
        });
    }

    @Test
    public void changePassword_admin_Async_nonLooperThreadThrows() {
        SyncUser user = createTestUser();

        thrown.expect(IllegalStateException.class);
        user.changePasswordAsync("user-id", "new", new SyncUser.Callback() {
            @Override
            public void onSuccess(SyncUser user) {
                fail();
            }

            @Override
            public void onError(ObjectServerError error) {
                fail();
            }
        });
    }

    @Test
    @RunTestInLooperThread
    public void changePasswordAsync_nullCallbackThrows() {
        SyncUser user = createTestUser();

        thrown.expect(IllegalArgumentException.class);
        //noinspection ConstantConditions
        user.changePasswordAsync("new-password", null);
    }

    @Test
    @RunTestInLooperThread
    public void changePassword_admin_Async_nullCallbackThrows() {
        SyncUser user = createTestUser();

        thrown.expect(IllegalArgumentException.class);
        //noinspection ConstantConditions
        user.changePasswordAsync("user-id", "new-password", null);
    }

    @Test
    @RunTestInLooperThread
    public void changePassword_noneAdminThrows() {
        SyncUser user = createTestUser();

        thrown.expect(IllegalStateException.class);
        user.changePassword("user-id", "new-password");
    }

<<<<<<< HEAD
    // JSON format changed in 3.6.0 (removed unnecessary fields), this regression test
    // makes sure we can still deserialize a valid SyncUser from the old format.
    @Test
    public void fromJson_WorkWithRemovedObjectServerUser() {
        String oldSyncUserJSON = "{\"authUrl\":\"http:\\/\\/192.168.1.151:9080\\/auth\",\"userToken\":{\"token\":\"eyJpZGVudGl0eSI6IjY4OWQ5MGMxNDIyYTIwMmZkNTljNDYwM2M0ZTRmNmNjIiwiZXhwaXJlcyI6MTgxNjM1ODE4NCwiYXBwX2lkIjoiaW8ucmVhbG0ucmVhbG10YXNrcyIsImFjY2VzcyI6WyJyZWZyZXNoIl0sImlzX2FkbWluIjpmYWxzZSwic2FsdCI6MC4yMTEwMjQyNDgwOTEyMzg1NH0=:lEDa83o1zu8rkwdZVpTyunLHh1wmjxPPSGmZQNxdEM7xDmpbiU7V+8dgDWGevJNHMFluNDAOmrcAOI9TLfhI4rMDl70NI1K9rv\\/Aeq5uIOzq\\/Gf7JTeTUKY5Z7yRoppd8NArlNBKesLFxzdLRlfm1hflF9wH23xQXA19yUZ67JIlkhDPL5e3bau8O3Pr\\/St0unW3KzPOiZUk1l9KRrs2iMCCiXCfq4rf6rp7B2M7rBUMQm68GnB1Ot7l1CblxEWcREcbpyhBKTWIOFRGMwg2TW\\/zRR3cRNglx+ZC4FOeO0mfkX+nf+slyFODAnQkOzPZcGO8xc3I1emafX58Wl\\/Guw==\",\"token_data\":{\"identity\":\"689d90c1422a202fd59c4603c4e4f6cc\",\"path\":\"\",\"expires\":1816358184,\"access\":[\"unknown\"],\"is_admin\":false}},\"realms\":[]}";
        SyncUser syncUser = SyncUser.fromJson(oldSyncUserJSON);

        // Note: we can't call isValid() and expect it to be true
        //       since the user is not persisted in the UserStore
        //       isValid() requires SyncManager.getUserStore().isActive(identity)
        //       to return true as well.
        Token accessToken = syncUser.getAccessToken();
        assertNotNull(accessToken);
        // refresh token should expire in 10 years (July 23, 2027)
        Calendar calendar = Calendar.getInstance();
        calendar.setTimeInMillis(accessToken.expiresMs());
        int day = calendar.get(Calendar.DAY_OF_MONTH);
        int month = calendar.get(Calendar.MONTH);
        int year = calendar.get(Calendar.YEAR);

        assertEquals(23, day);
        assertEquals(Calendar.JULY, month);
        assertEquals(2027, year);

        assertEquals("http://192.168.1.151:9080/auth", syncUser.getAuthenticationUrl().toString());
    }

    @Test
    public void logoutUserShouldDeleteRealmAfterRestart() throws InterruptedException {
        SyncManager.reset();
        BaseRealm.applicationContext = null; // Required for Realm.init() to work
        Realm.init(InstrumentationRegistry.getTargetContext());

        SyncUser user = createTestUser();
        SyncConfiguration syncConfiguration = new SyncConfiguration
                .Builder(user, "realm://127.0.0.1:9080/~/tests")
                .modules(new StringOnlyModule())
                .build();

        Realm realm = Realm.getInstance(syncConfiguration);
        realm.executeTransaction(new Realm.Transaction() {
            @Override
            public void execute(Realm realm) {
                realm.createObject(StringOnly.class).setChars("1");
            }
        });
        user.logout();
        realm.close();

        final File realmPath = new File (syncConfiguration.getPath());
        assertTrue(realmPath.exists());

        // simulate an app restart
        SyncManager.reset();
        BaseRealm.applicationContext = null;
        Realm.init(InstrumentationRegistry.getTargetContext());

        //now the file should be deleted
        assertFalse(realmPath.exists());
=======
    @Test
    public void allSessions() {
        String url1 = "realm://objectserver.realm.io/default";
        String url2 = "realm://objectserver.realm.io/~/default";

        SyncUser user = createTestUser();
        assertEquals(0, user.allSessions().size());

        SyncConfiguration configuration1 = new SyncConfiguration.Builder(user, url1).build();
        Realm realm1 = Realm.getInstance(configuration1);
        List<SyncSession> allSessions = user.allSessions();
        assertEquals(1, allSessions.size());
        Iterator<SyncSession> iter = allSessions.iterator();
        SyncSession session = iter.next();
        assertEquals(user, session.getUser());
        assertEquals(url1, session.getServerUrl().toString());

        SyncConfiguration configuration2 = new SyncConfiguration.Builder(user, url2).build();
        Realm realm2 = Realm.getInstance(configuration2);
        allSessions = user.allSessions();
        assertEquals(2, allSessions.size());
        iter = allSessions.iterator();
        String individualUrl = url2.replace("~", user.getIdentity());
        int foundCount = 0;
        while (iter.hasNext()) {
            session = iter.next();
            assertEquals(user, session.getUser());
            if (individualUrl.equals(session.getServerUrl().toString())) {
                foundCount++;
            }
        }
        assertEquals(1, foundCount);
        realm1.close();

        allSessions = user.allSessions();
        assertEquals(1, allSessions.size());
        iter = allSessions.iterator();
        session = iter.next();
        assertEquals(user, session.getUser());
        assertEquals(individualUrl, session.getServerUrl().toString());

        realm2.close();
        assertEquals(0, user.allSessions().size());
>>>>>>> 19e45278
    }
}<|MERGE_RESOLUTION|>--- conflicted
+++ resolved
@@ -38,11 +38,8 @@
 import java.net.URI;
 import java.net.URISyntaxException;
 import java.net.URL;
-<<<<<<< HEAD
+import java.util.List;
 import java.util.Calendar;
-=======
-import java.util.List;
->>>>>>> 19e45278
 import java.util.Map;
 import java.util.Iterator;
 import java.util.UUID;
@@ -432,7 +429,51 @@
         user.changePassword("user-id", "new-password");
     }
 
-<<<<<<< HEAD
+    @Test
+    public void allSessions() {
+        String url1 = "realm://objectserver.realm.io/default";
+        String url2 = "realm://objectserver.realm.io/~/default";
+
+        SyncUser user = createTestUser();
+        assertEquals(0, user.allSessions().size());
+
+        SyncConfiguration configuration1 = new SyncConfiguration.Builder(user, url1).build();
+        Realm realm1 = Realm.getInstance(configuration1);
+        List<SyncSession> allSessions = user.allSessions();
+        assertEquals(1, allSessions.size());
+        Iterator<SyncSession> iter = allSessions.iterator();
+        SyncSession session = iter.next();
+        assertEquals(user, session.getUser());
+        assertEquals(url1, session.getServerUrl().toString());
+
+        SyncConfiguration configuration2 = new SyncConfiguration.Builder(user, url2).build();
+        Realm realm2 = Realm.getInstance(configuration2);
+        allSessions = user.allSessions();
+        assertEquals(2, allSessions.size());
+        iter = allSessions.iterator();
+        String individualUrl = url2.replace("~", user.getIdentity());
+        int foundCount = 0;
+        while (iter.hasNext()) {
+            session = iter.next();
+            assertEquals(user, session.getUser());
+            if (individualUrl.equals(session.getServerUrl().toString())) {
+                foundCount++;
+            }
+        }
+        assertEquals(1, foundCount);
+        realm1.close();
+
+        allSessions = user.allSessions();
+        assertEquals(1, allSessions.size());
+        iter = allSessions.iterator();
+        session = iter.next();
+        assertEquals(user, session.getUser());
+        assertEquals(individualUrl, session.getServerUrl().toString());
+
+        realm2.close();
+        assertEquals(0, user.allSessions().size());
+    }
+
     // JSON format changed in 3.6.0 (removed unnecessary fields), this regression test
     // makes sure we can still deserialize a valid SyncUser from the old format.
     @Test
@@ -492,50 +533,5 @@
 
         //now the file should be deleted
         assertFalse(realmPath.exists());
-=======
-    @Test
-    public void allSessions() {
-        String url1 = "realm://objectserver.realm.io/default";
-        String url2 = "realm://objectserver.realm.io/~/default";
-
-        SyncUser user = createTestUser();
-        assertEquals(0, user.allSessions().size());
-
-        SyncConfiguration configuration1 = new SyncConfiguration.Builder(user, url1).build();
-        Realm realm1 = Realm.getInstance(configuration1);
-        List<SyncSession> allSessions = user.allSessions();
-        assertEquals(1, allSessions.size());
-        Iterator<SyncSession> iter = allSessions.iterator();
-        SyncSession session = iter.next();
-        assertEquals(user, session.getUser());
-        assertEquals(url1, session.getServerUrl().toString());
-
-        SyncConfiguration configuration2 = new SyncConfiguration.Builder(user, url2).build();
-        Realm realm2 = Realm.getInstance(configuration2);
-        allSessions = user.allSessions();
-        assertEquals(2, allSessions.size());
-        iter = allSessions.iterator();
-        String individualUrl = url2.replace("~", user.getIdentity());
-        int foundCount = 0;
-        while (iter.hasNext()) {
-            session = iter.next();
-            assertEquals(user, session.getUser());
-            if (individualUrl.equals(session.getServerUrl().toString())) {
-                foundCount++;
-            }
-        }
-        assertEquals(1, foundCount);
-        realm1.close();
-
-        allSessions = user.allSessions();
-        assertEquals(1, allSessions.size());
-        iter = allSessions.iterator();
-        session = iter.next();
-        assertEquals(user, session.getUser());
-        assertEquals(individualUrl, session.getServerUrl().toString());
-
-        realm2.close();
-        assertEquals(0, user.allSessions().size());
->>>>>>> 19e45278
     }
 }