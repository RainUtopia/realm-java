/*
 * Copyright 2014 Realm Inc.
 *
 * Licensed under the Apache License, Version 2.0 (the "License");
 * you may not use this file except in compliance with the License.
 * You may obtain a copy of the License at
 *
 * http://www.apache.org/licenses/LICENSE-2.0
 *
 * Unless required by applicable law or agreed to in writing, software
 * distributed under the License is distributed on an "AS IS" BASIS,
 * WITHOUT WARRANTIES OR CONDITIONS OF ANY KIND, either express or implied.
 * See the License for the specific language governing permissions and
 * limitations under the License.
 */

package io.realm.processor;

import com.squareup.javawriter.JavaWriter;

import java.io.BufferedWriter;
import java.io.IOException;
import java.util.ArrayList;
import java.util.Arrays;
import java.util.Collections;
import java.util.EnumSet;
import java.util.List;

import javax.annotation.processing.ProcessingEnvironment;
import javax.lang.model.element.Modifier;
import javax.lang.model.element.VariableElement;
import javax.lang.model.type.DeclaredType;
import javax.lang.model.util.Types;
import javax.tools.JavaFileObject;

public class RealmProxyClassGenerator {
    private ProcessingEnvironment processingEnvironment;
    private ClassMetaData metadata;
    private final String simpleClassName;
    private final String qualifiedClassName;
    private final String interfaceName;
    private final String qualifiedGeneratedClassName;

    public RealmProxyClassGenerator(ProcessingEnvironment processingEnvironment, ClassMetaData metadata) {
        this.processingEnvironment = processingEnvironment;
        this.metadata = metadata;
        this.simpleClassName = metadata.getSimpleClassName();
        this.qualifiedClassName = metadata.getFullyQualifiedClassName();
        this.interfaceName = Utils.getProxyInterfaceName(simpleClassName);
        this.qualifiedGeneratedClassName = String.format("%s.%s",
                Constants.REALM_PACKAGE_NAME, Utils.getProxyClassName(simpleClassName));
    }

    public void generate() throws IOException, UnsupportedOperationException {
        JavaFileObject sourceFile = processingEnvironment.getFiler().createSourceFile(qualifiedGeneratedClassName);
        JavaWriter writer = new JavaWriter(new BufferedWriter(sourceFile.openWriter()));

        // Set source code indent
        writer.setIndent(Constants.INDENT);

        writer.emitPackage(Constants.REALM_PACKAGE_NAME)
                .emitEmptyLine();

        ArrayList<String> imports = new ArrayList<String>();
        imports.add("android.annotation.TargetApi");
        imports.add("android.os.Build");
        imports.add("android.util.JsonReader");
        imports.add("android.util.JsonToken");
<<<<<<< HEAD
        imports.add("io.realm.RealmFieldType");
        imports.add("io.realm.RealmObjectSchema");
        imports.add("io.realm.RealmSchema");
=======
>>>>>>> 4397969a
        imports.add("io.realm.exceptions.RealmMigrationNeededException");
        imports.add("io.realm.internal.ColumnInfo");
        imports.add("io.realm.internal.RealmObjectProxy");
        imports.add("io.realm.internal.Table");
        imports.add("io.realm.internal.TableOrView");
        imports.add("io.realm.internal.SharedRealm");
        imports.add("io.realm.internal.LinkView");
        imports.add("io.realm.internal.android.JsonUtils");
        imports.add("io.realm.log.RealmLog");
        imports.add("java.io.IOException");
        imports.add("java.util.ArrayList");
        imports.add("java.util.Collections");
        imports.add("java.util.List");
        imports.add("java.util.Iterator");
        imports.add("java.util.Date");
        imports.add("java.util.Map");
        imports.add("java.util.HashMap");
        imports.add("org.json.JSONObject");
        imports.add("org.json.JSONException");
        imports.add("org.json.JSONArray");

        Collections.sort(imports);
        writer.emitImports(imports);
        writer.emitEmptyLine();

        // Begin the class definition
        writer.beginType(
                qualifiedGeneratedClassName, // full qualified name of the item to generate
                "class",                     // the type of the item
                EnumSet.of(Modifier.PUBLIC), // modifiers to apply
                qualifiedClassName,          // class to extend
                "RealmObjectProxy",          // interfaces to implement
                interfaceName)
                .emitEmptyLine();

        emitColumnIndicesClass(writer);

        emitClassFields(writer);
        emitConstructor(writer);
        emitInjectContextMethod(writer);
        emitAccessors(writer);
        emitCreateRealmObjectSchemaMethod(writer);
        emitInitTableMethod(writer);
        emitValidateTableMethod(writer);
        emitGetTableNameMethod(writer);
        emitGetFieldNamesMethod(writer);
        emitCreateOrUpdateUsingJsonObject(writer);
        emitCreateUsingJsonStream(writer);
        emitCopyOrUpdateMethod(writer);
        emitCopyMethod(writer);
        emitInsertMethod(writer);
        emitInsertListMethod(writer);
        emitInsertOrUpdateMethod(writer);
        emitInsertOrUpdateListMethod(writer);
        emitCreateDetachedCopyMethod(writer);
        emitUpdateMethod(writer);
        emitToStringMethod(writer);
        emitRealmObjectProxyImplementation(writer);
        emitHashcodeMethod(writer);
        emitEqualsMethod(writer);

        // End the class definition
        writer.endType();
        writer.close();
    }

    private void emitColumnIndicesClass(JavaWriter writer) throws IOException {
        writer.beginType(
                columnInfoClassName(),                       // full qualified name of the item to generate
                "class",                                     // the type of the item
                EnumSet.of(Modifier.STATIC, Modifier.FINAL), // modifiers to apply
                "ColumnInfo",                                // base class
                "Cloneable")                                 // interfaces
                .emitEmptyLine();

        // fields
        for (VariableElement variableElement : metadata.getFields()) {
            writer.emitField("long", columnIndexVarName(variableElement),
                    EnumSet.of(Modifier.PUBLIC));
        }
        writer.emitEmptyLine();

        // constructor
        writer.beginConstructor(EnumSet.noneOf(Modifier.class),
                "String", "path",
                "Table", "table");
        writer.emitStatement("final Map<String, Long> indicesMap = new HashMap<String, Long>(%s)",
                metadata.getFields().size());
        for (VariableElement variableElement : metadata.getFields()) {
            final String columnName = variableElement.getSimpleName().toString();
            final String columnIndexVarName = columnIndexVarName(variableElement);
            writer.emitStatement("this.%s = getValidColumnIndex(path, table, \"%s\", \"%s\")",
                    columnIndexVarName, simpleClassName, columnName);
            writer.emitStatement("indicesMap.put(\"%s\", this.%s)", columnName, columnIndexVarName);
        }
        writer.emitEmptyLine();
        writer.emitStatement("setIndicesMap(indicesMap)");
        writer.endConstructor();
        writer.emitEmptyLine();

        // copyColumnInfoFrom method
        writer.emitAnnotation("Override");
        writer.beginMethod(
                "void",                      // return type
                "copyColumnInfoFrom",        // method name
                EnumSet.of(Modifier.PUBLIC, Modifier.FINAL), // modifiers
                "ColumnInfo", "other");      // parameters
        {
            writer.emitStatement("final %1$s otherInfo = (%1$s) other", columnInfoClassName());

            // copy field values
            for (VariableElement variableElement : metadata.getFields()) {
                writer.emitStatement("this.%1$s = otherInfo.%1$s", columnIndexVarName(variableElement));
            }
            writer.emitEmptyLine();
            writer.emitStatement("setIndicesMap(otherInfo.getIndicesMap())");
        }
        writer.endMethod();
        writer.emitEmptyLine();

        // clone method
        writer.emitAnnotation("Override");
        writer.beginMethod(
                columnInfoClassName(),       // return type
                "clone",                     // method name
                EnumSet.of(Modifier.PUBLIC, Modifier.FINAL)) // modifiers
                // method body
                .emitStatement("return (%1$s) super.clone()", columnInfoClassName())
                .endMethod()
                .emitEmptyLine();

        writer.endType();
    }

    private void emitClassFields(JavaWriter writer) throws IOException {
        writer.emitField(columnInfoClassName(), "columnInfo", EnumSet.of(Modifier.PRIVATE));
        writer.emitField("ProxyState", "proxyState", EnumSet.of(Modifier.PRIVATE));

        for (VariableElement variableElement : metadata.getFields()) {
            if (Utils.isRealmList(variableElement)) {
                String genericType = Utils.getGenericTypeQualifiedName(variableElement);
                writer.emitField("RealmList<" + genericType + ">", variableElement.getSimpleName().toString() + "RealmList", EnumSet.of(Modifier.PRIVATE));
            }
        }

        writer.emitField("List<String>", "FIELD_NAMES", EnumSet.of(Modifier.PRIVATE, Modifier.STATIC, Modifier.FINAL));
        writer.beginInitializer(true);
        writer.emitStatement("List<String> fieldNames = new ArrayList<String>()");
        for (VariableElement field : metadata.getFields()) {
            writer.emitStatement("fieldNames.add(\"%s\")", field.getSimpleName().toString());
        }
        writer.emitStatement("FIELD_NAMES = Collections.unmodifiableList(fieldNames)");
        writer.endInitializer();
        writer.emitEmptyLine();
    }

    private void emitConstructor(JavaWriter writer) throws IOException {
        // FooRealmProxy(ColumnInfo)
        writer.beginConstructor(EnumSet.noneOf(Modifier.class));
        writer.beginControlFlow("if (proxyState == null)")
                .emitStatement("injectObjectContext()")
                .endControlFlow();
        writer.emitStatement("proxyState.setConstructionFinished()");
        writer.endConstructor();
        writer.emitEmptyLine();
    }

    private void emitAccessors(JavaWriter writer) throws IOException {
        for (VariableElement field : metadata.getFields()) {
            final String fieldName = field.getSimpleName().toString();
            final String fieldTypeCanonicalName = field.asType().toString();

            if (Constants.JAVA_TO_REALM_TYPES.containsKey(fieldTypeCanonicalName)) {
                /**
                 * Primitives and boxed types
                 */
                String realmType = Constants.JAVA_TO_REALM_TYPES.get(fieldTypeCanonicalName);

                // Getter
                writer.emitAnnotation("SuppressWarnings", "\"cast\"");
                writer.beginMethod(fieldTypeCanonicalName, metadata.getGetter(fieldName), EnumSet.of(Modifier.PUBLIC));
                emitCodeForInjectingObjectContext(writer, field, false, metadata.isPrimaryKey(field));
                writer.emitStatement("proxyState.getRealm$realm().checkIfValid()");

                // For String and bytes[], null value will be returned by JNI code. Try to save one JNI call here.
                if (metadata.isNullable(field) && !Utils.isString(field) && !Utils.isByteArray(field)) {
                    writer.beginControlFlow("if (proxyState.getRow$realm().isNull(%s))", fieldIndexVariableReference(field));
                    writer.emitStatement("return null");
                    writer.endControlFlow();
                }

                // For Boxed types, this should be the corresponding primitive types. Others remain the same.
                String castingBackType;
                if (Utils.isBoxedType(fieldTypeCanonicalName)) {
                    Types typeUtils = processingEnvironment.getTypeUtils();
                    castingBackType = typeUtils.unboxedType(field.asType()).toString();
                } else {
                    castingBackType = fieldTypeCanonicalName;
                }
                writer.emitStatement(
                        "return (%s) proxyState.getRow$realm().get%s(%s)",
                        castingBackType, realmType, fieldIndexVariableReference(field));
                writer.endMethod();
                writer.emitEmptyLine();

                // Setter
                writer.beginMethod("void", metadata.getSetter(fieldName), EnumSet.of(Modifier.PUBLIC), fieldTypeCanonicalName, "value");
                emitCodeForInjectingObjectContext(writer, field, true, metadata.isPrimaryKey(field));
                writer.emitStatement("proxyState.getRealm$realm().checkIfValid()");
                // Although setting null value for String and bytes[] can be handled by the JNI code, we still generate the same code here.
                // Compared with getter, null value won't trigger more native calls in setter which is relatively cheaper.
                if (metadata.isPrimaryKey(field)) {
                    // Primary key is not allowed to be changed after object created.
                    writer.emitStatement(Constants.STATEMENT_EXCEPTION_PRIMARY_KEY_CANNOT_BE_CHANGED, fieldName);
                } else {
                    if (metadata.isNullable(field)) {
                        writer.beginControlFlow("if (value == null)")
                                .emitStatement("proxyState.getRow$realm().setNull(%s)", fieldIndexVariableReference(field))
                                .emitStatement("return")
                                .endControlFlow();
                    } else if (!metadata.isNullable(field) && !Utils.isPrimitiveType(field)) {
                        // Same reason, throw IAE earlier.
                        writer
                                .beginControlFlow("if (value == null)")
                                .emitStatement(Constants.STATEMENT_EXCEPTION_ILLEGAL_NULL_VALUE, fieldName)
                                .endControlFlow();
                    }
                    writer.emitStatement(
                            "proxyState.getRow$realm().set%s(%s, value)",
                            realmType, fieldIndexVariableReference(field));
                }
                writer.endMethod();
            } else if (Utils.isRealmModel(field)) {
                /**
                 * Links
                 */

                // Getter
                writer.beginMethod(fieldTypeCanonicalName, metadata.getGetter(fieldName), EnumSet.of(Modifier.PUBLIC));
                emitCodeForInjectingObjectContext(writer, field, false, metadata.isPrimaryKey(field));
                writer.emitStatement("proxyState.getRealm$realm().checkIfValid()");
                writer.beginControlFlow("if (proxyState.getRow$realm().isNullLink(%s))", fieldIndexVariableReference(field));
                        writer.emitStatement("return null");
                        writer.endControlFlow();
                writer.emitStatement("return proxyState.getRealm$realm().get(%s.class, proxyState.getRow$realm().getLink(%s), false, Collections.<String>emptyList())",
                        fieldTypeCanonicalName, fieldIndexVariableReference(field));
                writer.endMethod();
                writer.emitEmptyLine();

                // Setter
                writer.beginMethod("void", metadata.getSetter(fieldName), EnumSet.of(Modifier.PUBLIC), fieldTypeCanonicalName, "value");
                emitCodeForInjectingObjectContext(writer, field, true, metadata.isPrimaryKey(field));
                writer.emitStatement("proxyState.getRealm$realm().checkIfValid()");
                writer.beginControlFlow("if (value == null)");
                    writer.emitStatement("proxyState.getRow$realm().nullifyLink(%s)", fieldIndexVariableReference(field));
                    writer.emitStatement("return");
                writer.endControlFlow();
                writer.beginControlFlow("if (!(RealmObject.isManaged(value) && RealmObject.isValid(value)))");
                    writer.emitStatement("throw new IllegalArgumentException(\"'value' is not a valid managed object.\")");
                writer.endControlFlow();
                writer.beginControlFlow("if (((RealmObjectProxy)value).realmGet$proxyState().getRealm$realm() != proxyState.getRealm$realm())");
                    writer.emitStatement("throw new IllegalArgumentException(\"'value' belongs to a different Realm.\")");
                writer.endControlFlow();
                writer.emitStatement("proxyState.getRow$realm().setLink(%s, ((RealmObjectProxy)value).realmGet$proxyState().getRow$realm().getIndex())", fieldIndexVariableReference(field));
                writer.endMethod();
            } else if (Utils.isRealmList(field)) {
                /**
                 * LinkLists
                 */
                String genericType = Utils.getGenericTypeQualifiedName(field);

                // Getter
                writer.beginMethod(fieldTypeCanonicalName, metadata.getGetter(fieldName), EnumSet.of(Modifier.PUBLIC));
                emitCodeForInjectingObjectContext(writer, field, false, metadata.isPrimaryKey(field));
                writer.emitStatement("proxyState.getRealm$realm().checkIfValid()");
                writer.emitSingleLineComment("use the cached value if available");
                writer.beginControlFlow("if (" + fieldName + "RealmList != null)");
                        writer.emitStatement("return " + fieldName + "RealmList");
                writer.nextControlFlow("else");
                    writer.emitStatement("LinkView linkView = proxyState.getRow$realm().getLinkList(%s)", fieldIndexVariableReference(field));
                    writer.emitStatement(fieldName + "RealmList = new RealmList<%s>(%s.class, linkView, proxyState.getRealm$realm())",
                        genericType, genericType);
                    writer.emitStatement("return " + fieldName + "RealmList");
                writer.endControlFlow();

                writer.endMethod();
                writer.emitEmptyLine();

                // Setter
                writer.beginMethod("void", metadata.getSetter(fieldName), EnumSet.of(Modifier.PUBLIC), fieldTypeCanonicalName, "value");
                writer.emitStatement("proxyState.getRealm$realm().checkIfValid()");
                emitCodeForInjectingObjectContext(writer, field, true, metadata.isPrimaryKey(field));
                writer.emitStatement("LinkView links = proxyState.getRow$realm().getLinkList(%s)", fieldIndexVariableReference(field));
                writer.emitStatement("links.clear()");
                writer.beginControlFlow("if (value == null)");
                    writer.emitStatement("return");
                writer.endControlFlow();
                writer.beginControlFlow("for (RealmModel linkedObject : (RealmList<? extends RealmModel>) value)");
                    writer.beginControlFlow("if (!(RealmObject.isManaged(linkedObject) && RealmObject.isValid(linkedObject)))");
                        writer.emitStatement("throw new IllegalArgumentException(\"Each element of 'value' must be a valid managed object.\")");
                    writer.endControlFlow();
                    writer.beginControlFlow("if (((RealmObjectProxy)linkedObject).realmGet$proxyState().getRealm$realm() != proxyState.getRealm$realm())");
                        writer.emitStatement("throw new IllegalArgumentException(\"Each element of 'value' must belong to the same Realm.\")");
                    writer.endControlFlow();
                    writer.emitStatement("links.add(((RealmObjectProxy)linkedObject).realmGet$proxyState().getRow$realm().getIndex())");
                writer.endControlFlow();
                writer.endMethod();
            } else {
                throw new UnsupportedOperationException(
                        String.format("Type '%s' of field '%s' is not supported", fieldTypeCanonicalName, fieldName));
            }
            writer.emitEmptyLine();
        }
    }

    private void emitCodeForInjectingObjectContext(JavaWriter writer, VariableElement field, boolean isSetter, boolean isPrimaryKey) throws IOException {
        // if invoked from model's constructor, inject BaseRealm and Row
        writer.beginControlFlow("if (proxyState == null)");
        {
            writer.emitSingleLineComment("Called from model's constructor. Inject context.");
            writer.emitStatement("injectObjectContext()");
        }
        writer.endControlFlow();
        writer.emitEmptyLine();

        if (isSetter) {
            writer.beginControlFlow("if (proxyState.isUnderConstruction())");
            {
                if (isPrimaryKey) {
                    writer.emitSingleLineComment("default value of the primary key is always ignored.");
                    writer.emitStatement("return");
                } else {
                    writer.beginControlFlow("if (!proxyState.getAcceptDefaultValue$realm())")
                            .emitStatement("return")
                            .endControlFlow();
                    if (Utils.isRealmModel(field)) {
                        // check excludeFields
                        writer.beginControlFlow("if (proxyState.getExcludeFields$realm().contains(\"%1$s\"))",
                                field.getSimpleName().toString())
                                .emitStatement("return")
                                .endControlFlow();
                        writer.beginControlFlow("if (value != null && !RealmObject.isManaged(value))")
                                .emitStatement("value = ((Realm) proxyState.getRealm$realm()).copyToRealm(value)")
                                .endControlFlow();
                    } else if (Utils.isRealmList(field)) {
                        // check excludeFields
                        writer.beginControlFlow("if (proxyState.getExcludeFields$realm().contains(\"%1$s\"))",
                                field.getSimpleName().toString())
                                .emitStatement("return")
                                .endControlFlow();
                        final String modelFqcn = Utils.getGenericTypeQualifiedName(field);
                        writer.beginControlFlow("if (value != null && !value.isManaged())")
                                .emitStatement("final Realm realm = (Realm) proxyState.getRealm$realm()")
                                .emitStatement("final RealmList<%1$s> original = value", modelFqcn)
                                .emitStatement("value = new RealmList<%1$s>()", modelFqcn)
                                .beginControlFlow("for (%1$s item : original)", modelFqcn)
                                    .beginControlFlow("if (item == null || RealmObject.isManaged(item))")
                                        .emitStatement("value.add(item)")
                                    .nextControlFlow("else")
                                        .emitStatement("value.add(realm.copyToRealm(item))")
                                    .endControlFlow()
                                .endControlFlow()
                            .endControlFlow();
                    }
                }
            }
            writer.endControlFlow()
                    .emitEmptyLine();
        }
    }

    private void emitInjectContextMethod(JavaWriter writer) throws IOException {
        writer.beginMethod(
                "void", // Return type
                "injectObjectContext", // Method name
                EnumSet.of(Modifier.PRIVATE) // Modifiers
                ); // Argument type & argument name

        writer.emitStatement("final BaseRealm.RealmObjectContext context = BaseRealm.objectContext.get()");
        writer.emitStatement("this.columnInfo = (%1$s) context.getColumnInfo()", columnInfoClassName());
        writer.emitStatement("this.proxyState = new ProxyState(%1$s.class, this)", qualifiedClassName);
        writer.emitStatement("proxyState.setRealm$realm(context.getRealm())");
        writer.emitStatement("proxyState.setRow$realm(context.getRow())");
        writer.emitStatement("proxyState.setAcceptDefaultValue$realm(context.getAcceptDefaultValue())");
        writer.emitStatement("proxyState.setExcludeFields$realm(context.getExcludeFields())");

        writer.endMethod();
        writer.emitEmptyLine();
    }


    private void emitRealmObjectProxyImplementation(JavaWriter writer) throws IOException {
        writer.emitAnnotation("Override");
        writer.beginMethod("ProxyState", "realmGet$proxyState", EnumSet.of(Modifier.PUBLIC));
        writer.emitStatement("return proxyState");
        writer.endMethod();
        writer.emitEmptyLine();
    }

    private void emitCreateRealmObjectSchemaMethod(JavaWriter writer) throws IOException {
        writer.beginMethod(
                "RealmObjectSchema", // Return type
                "createRealmObjectSchema", // Method name
                EnumSet.of(Modifier.PUBLIC, Modifier.STATIC), // Modifiers
                "RealmSchema", "realmSchema"); // Argument type & argument name

        writer.beginControlFlow("if (!realmSchema.contains(\"" + this.simpleClassName + "\"))");
        writer.emitStatement("RealmObjectSchema realmObjectSchema = realmSchema.create(\"%s\")", this.simpleClassName);

        // For each field generate corresponding table index constant
        for (VariableElement field : metadata.getFields()) {
            String fieldName = field.getSimpleName().toString();
            String fieldTypeCanonicalName = field.asType().toString();
            String fieldTypeSimpleName = Utils.getFieldTypeSimpleName(field);

            if (Constants.JAVA_TO_REALM_TYPES.containsKey(fieldTypeCanonicalName)) {
                String nullableFlag = (metadata.isNullable(field) ? "!" : "") + "Property.REQUIRED";
                String indexedFlag = (metadata.isIndexed(field) ? "" : "!") + "Property.INDEXED";
                String primaryKeyFlag = (metadata.isPrimaryKey(field) ? "" : "!") + "Property.PRIMARY_KEY";
                writer.emitStatement("realmObjectSchema.add(new Property(\"%s\", %s, %s, %s, %s))",
                        fieldName,
                        Constants.JAVA_TO_COLUMN_TYPES.get(fieldTypeCanonicalName),
                        primaryKeyFlag,
                        indexedFlag,
                        nullableFlag);
            } else if (Utils.isRealmModel(field)) {
                writer.beginControlFlow("if (!realmSchema.contains(\"" + fieldTypeSimpleName + "\"))");
                writer.emitStatement("%s%s.createRealmObjectSchema(realmSchema)", fieldTypeSimpleName, Constants.PROXY_SUFFIX);
                writer.endControlFlow();
                writer.emitStatement("realmObjectSchema.add(new Property(\"%s\", RealmFieldType.OBJECT, realmSchema.get(\"%s\")))",
                        fieldName, fieldTypeSimpleName);
            } else if (Utils.isRealmList(field)) {
                String genericTypeSimpleName = Utils.getGenericTypeSimpleName(field);
                writer.beginControlFlow("if (!realmSchema.contains(\"" + genericTypeSimpleName +"\"))");
                writer.emitStatement("%s%s.createRealmObjectSchema(realmSchema)", genericTypeSimpleName, Constants.PROXY_SUFFIX);
                writer.endControlFlow();
                writer.emitStatement("realmObjectSchema.add(new Property(\"%s\", RealmFieldType.LIST, realmSchema.get(\"%s\")))",
                        fieldName, genericTypeSimpleName);
            }
        }
        writer.emitStatement("return realmObjectSchema");
        writer.endControlFlow();
        writer.emitStatement("return realmSchema.get(\"" + this.simpleClassName + "\")");
        writer.endMethod();
        writer.emitEmptyLine();
    }

    private void emitInitTableMethod(JavaWriter writer) throws IOException {
        writer.beginMethod(
                "Table", // Return type
                "initTable", // Method name
                EnumSet.of(Modifier.PUBLIC, Modifier.STATIC), // Modifiers
                "SharedRealm", "sharedRealm"); // Argument type & argument name

        writer.beginControlFlow("if (!sharedRealm.hasTable(\"" + Constants.TABLE_PREFIX + this.simpleClassName + "\"))");
        writer.emitStatement("Table table = sharedRealm.getTable(\"%s%s\")", Constants.TABLE_PREFIX, this.simpleClassName);

        // For each field generate corresponding table index constant
        for (VariableElement field : metadata.getFields()) {
            String fieldName = field.getSimpleName().toString();
            String fieldTypeCanonicalName = field.asType().toString();
            String fieldTypeSimpleName = Utils.getFieldTypeSimpleName(field);

            if (Constants.JAVA_TO_REALM_TYPES.containsKey(fieldTypeCanonicalName)) {
                String nullableFlag;
                if (metadata.isNullable(field)) {
                    nullableFlag = "Table.NULLABLE";
                } else {
                    nullableFlag = "Table.NOT_NULLABLE";
                }
                writer.emitStatement("table.addColumn(%s, \"%s\", %s)",
                        Constants.JAVA_TO_COLUMN_TYPES.get(fieldTypeCanonicalName),
                        fieldName, nullableFlag);
            } else if (Utils.isRealmModel(field)) {
                writer.beginControlFlow("if (!sharedRealm.hasTable(\"%s%s\"))", Constants.TABLE_PREFIX, fieldTypeSimpleName);
                writer.emitStatement("%s%s.initTable(sharedRealm)", fieldTypeSimpleName, Constants.PROXY_SUFFIX);
                writer.endControlFlow();
                writer.emitStatement("table.addColumnLink(RealmFieldType.OBJECT, \"%s\", sharedRealm.getTable(\"%s%s\"))",
                        fieldName, Constants.TABLE_PREFIX, fieldTypeSimpleName);
            } else if (Utils.isRealmList(field)) {
                String genericTypeSimpleName = Utils.getGenericTypeSimpleName(field);
                writer.beginControlFlow("if (!sharedRealm.hasTable(\"%s%s\"))", Constants.TABLE_PREFIX, genericTypeSimpleName);
                writer.emitStatement("%s.initTable(sharedRealm)", Utils.getProxyClassName(genericTypeSimpleName));
                writer.endControlFlow();
                writer.emitStatement("table.addColumnLink(RealmFieldType.LIST, \"%s\", sharedRealm.getTable(\"%s%s\"))",
                        fieldName, Constants.TABLE_PREFIX, genericTypeSimpleName);
            }
        }

        for (VariableElement field : metadata.getIndexedFields()) {
            String fieldName = field.getSimpleName().toString();
            writer.emitStatement("table.addSearchIndex(table.getColumnIndex(\"%s\"))", fieldName);
        }

        if (metadata.hasPrimaryKey()) {
            String fieldName = metadata.getPrimaryKey().getSimpleName().toString();
            writer.emitStatement("table.setPrimaryKey(\"%s\")", fieldName);
        } else {
            writer.emitStatement("table.setPrimaryKey(\"\")");
        }

        writer.emitStatement("return table");
        writer.endControlFlow();
        writer.emitStatement("return sharedRealm.getTable(\"%s%s\")", Constants.TABLE_PREFIX, this.simpleClassName);
        writer.endMethod();
        writer.emitEmptyLine();
    }

    private void emitValidateTableMethod(JavaWriter writer) throws IOException {
        writer.beginMethod(
                columnInfoClassName(),        // Return type
                "validateTable",              // Method name
                EnumSet.of(Modifier.PUBLIC, Modifier.STATIC), // Modifiers
                "SharedRealm", "sharedRealm", // Argument type & argument name
                "boolean", "allowExtraColumns");

        writer.beginControlFlow("if (sharedRealm.hasTable(\"" + Constants.TABLE_PREFIX + this.simpleClassName + "\"))");
        writer.emitStatement("Table table = sharedRealm.getTable(\"%s%s\")", Constants.TABLE_PREFIX, this.simpleClassName);

        // verify number of columns
        writer.emitStatement("final long columnCount = table.getColumnCount()");
        writer.beginControlFlow("if (columnCount != %d)", metadata.getFields().size());
            writer.beginControlFlow("if (columnCount < %d)", metadata.getFields().size());
                writer.emitStatement("throw new RealmMigrationNeededException(sharedRealm.getPath(), \"Field count is less than expected - expected %d but was \" + columnCount)",
                        metadata.getFields().size());
            writer.endControlFlow();
            writer.beginControlFlow("if (allowExtraColumns)");
                writer.emitStatement("RealmLog.debug(\"Field count is more than expected - expected %d but was %%1$d\", columnCount)",
                        metadata.getFields().size());
            writer.nextControlFlow("else");
                writer.emitStatement("throw new RealmMigrationNeededException(sharedRealm.getPath(), \"Field count is more than expected - expected %d but was \" + columnCount)",
                        metadata.getFields().size());
            writer.endControlFlow();
        writer.endControlFlow();

        // create type dictionary for lookup
        writer.emitStatement("Map<String, RealmFieldType> columnTypes = new HashMap<String, RealmFieldType>()");
        writer.beginControlFlow("for (long i = 0; i < " + metadata.getFields().size() + "; i++)");
        writer.emitStatement("columnTypes.put(table.getColumnName(i), table.getColumnType(i))");
        writer.endControlFlow();
        writer.emitEmptyLine();

        // create an instance of ColumnInfo
        writer.emitStatement("final %1$s columnInfo = new %1$s(sharedRealm.getPath(), table)", columnInfoClassName());
        writer.emitEmptyLine();

        // For each field verify there is a corresponding
        long fieldIndex = 0;
        for (VariableElement field : metadata.getFields()) {
            String fieldName = field.getSimpleName().toString();
            String fieldTypeQualifiedName = Utils.getFieldTypeQualifiedName(field);
            String fieldTypeSimpleName = Utils.getFieldTypeSimpleName(field);

            if (Constants.JAVA_TO_REALM_TYPES.containsKey(fieldTypeQualifiedName)) {
                // make sure types align
                writer.beginControlFlow("if (!columnTypes.containsKey(\"%s\"))", fieldName);
                writer.emitStatement("throw new RealmMigrationNeededException(sharedRealm.getPath(), \"Missing field '%s' in existing Realm file. " +
                        "Either remove field or migrate using io.realm.internal.Table.addColumn()." +
                        "\")", fieldName);
                writer.endControlFlow();
                writer.beginControlFlow("if (columnTypes.get(\"%s\") != %s)",
                        fieldName, Constants.JAVA_TO_COLUMN_TYPES.get(fieldTypeQualifiedName));
                writer.emitStatement("throw new RealmMigrationNeededException(sharedRealm.getPath(), \"Invalid type '%s' for field '%s' in existing Realm file.\")",
                        fieldTypeSimpleName, fieldName);
                writer.endControlFlow();

                // make sure that nullability matches
                if (metadata.isNullable(field)) {
                    writer.beginControlFlow("if (!table.isColumnNullable(%s))", fieldIndexVariableReference(field));
                    // Check if the existing PrimaryKey does support null value for String, Byte, Short, Integer, & Long
                    if (metadata.isPrimaryKey(field)) {
                        writer.emitStatement("throw new RealmMigrationNeededException(sharedRealm.getPath()," +
                                "\"@PrimaryKey field '%s' does not support null values in the existing Realm file. " +
                                "Migrate using RealmObjectSchema.setNullable(), or mark the field as @Required.\")",
                                fieldName);
                    // nullability check for boxed types
                    } else if (Utils.isBoxedType(fieldTypeQualifiedName)) {
                        writer.emitStatement("throw new RealmMigrationNeededException(sharedRealm.getPath()," +
                                "\"Field '%s' does not support null values in the existing Realm file. " +
                                "Either set @Required, use the primitive type for field '%s' " +
                                "or migrate using RealmObjectSchema.setNullable().\")",
                                fieldName, fieldName);
                    } else {
                        writer.emitStatement("throw new RealmMigrationNeededException(sharedRealm.getPath()," +
                                " \"Field '%s' is required. Either set @Required to field '%s' " +
                                "or migrate using RealmObjectSchema.setNullable().\")",
                                fieldName, fieldName);
                    }
                    writer.endControlFlow();
                } else {
                    // check before migrating a nullable field containing null value to not-nullable PrimaryKey field for Realm version 0.89+
                    if (metadata.isPrimaryKey(field)) {
                        writer
                            .beginControlFlow("if (table.isColumnNullable(%s) && table.findFirstNull(%s) != TableOrView.NO_MATCH)",
                                    fieldIndexVariableReference(field), fieldIndexVariableReference(field))
                            .emitStatement("throw new IllegalStateException(\"Cannot migrate an object with null value in field '%s'." +
                                    " Either maintain the same type for primary key field '%s', or remove the object with null value before migration.\")",
                                    fieldName, fieldName)
                            .endControlFlow();
                    } else {
                        writer.beginControlFlow("if (table.isColumnNullable(%s))", fieldIndexVariableReference(field));
                        if (Utils.isPrimitiveType(fieldTypeQualifiedName)) {
                            writer.emitStatement("throw new RealmMigrationNeededException(sharedRealm.getPath()," +
                                    " \"Field '%s' does support null values in the existing Realm file. " +
                                    "Use corresponding boxed type for field '%s' or migrate using RealmObjectSchema.setNullable().\")",
                                    fieldName, fieldName);
                        } else {
                            writer.emitStatement("throw new RealmMigrationNeededException(sharedRealm.getPath()," +
                                    " \"Field '%s' does support null values in the existing Realm file. " +
                                    "Remove @Required or @PrimaryKey from field '%s' or migrate using RealmObjectSchema.setNullable().\")",
                                    fieldName, fieldName);
                        }
                        writer.endControlFlow();
                    }
                }

                // Validate @PrimaryKey
                if (metadata.isPrimaryKey(field)) {
                    writer.beginControlFlow("if (table.getPrimaryKey() != table.getColumnIndex(\"%s\"))", fieldName);
                    writer.emitStatement("throw new RealmMigrationNeededException(sharedRealm.getPath(), \"Primary key not defined for field '%s' in existing Realm file. Add @PrimaryKey.\")", fieldName);
                    writer.endControlFlow();
                }

                // Validate @Index
                if (metadata.getIndexedFields().contains(field)) {
                    writer.beginControlFlow("if (!table.hasSearchIndex(table.getColumnIndex(\"%s\")))", fieldName);
                    writer.emitStatement("throw new RealmMigrationNeededException(sharedRealm.getPath(), \"Index not defined for field '%s' in existing Realm file. " +
                            "Either set @Index or migrate using io.realm.internal.Table.removeSearchIndex().\")", fieldName);
                    writer.endControlFlow();
                }

            } else if (Utils.isRealmModel(field)) { // Links
                writer.beginControlFlow("if (!columnTypes.containsKey(\"%s\"))", fieldName);
                writer.emitStatement("throw new RealmMigrationNeededException(sharedRealm.getPath(), \"Missing field '%s' in existing Realm file. " +
                        "Either remove field or migrate using io.realm.internal.Table.addColumn().\")", fieldName);
                writer.endControlFlow();
                writer.beginControlFlow("if (columnTypes.get(\"%s\") != RealmFieldType.OBJECT)", fieldName);
                writer.emitStatement("throw new RealmMigrationNeededException(sharedRealm.getPath(), \"Invalid type '%s' for field '%s'\")",
                        fieldTypeSimpleName, fieldName);
                writer.endControlFlow();
                writer.beginControlFlow("if (!sharedRealm.hasTable(\"%s%s\"))", Constants.TABLE_PREFIX, fieldTypeSimpleName);
                writer.emitStatement("throw new RealmMigrationNeededException(sharedRealm.getPath(), \"Missing class '%s%s' for field '%s'\")",
                        Constants.TABLE_PREFIX, fieldTypeSimpleName, fieldName);
                writer.endControlFlow();

                writer.emitStatement("Table table_%d = sharedRealm.getTable(\"%s%s\")", fieldIndex, Constants.TABLE_PREFIX, fieldTypeSimpleName);
                writer.beginControlFlow("if (!table.getLinkTarget(%s).hasSameSchema(table_%d))",
                        fieldIndexVariableReference(field), fieldIndex);
                writer.emitStatement("throw new RealmMigrationNeededException(sharedRealm.getPath(), \"Invalid RealmObject for field '%s': '\" + table.getLinkTarget(%s).getName() + \"' expected - was '\" + table_%d.getName() + \"'\")",
                        fieldName, fieldIndexVariableReference(field), fieldIndex);
                writer.endControlFlow();
            } else if (Utils.isRealmList(field)) { // Link Lists
                String genericTypeSimpleName = Utils.getGenericTypeSimpleName(field);
                writer.beginControlFlow("if (!columnTypes.containsKey(\"%s\"))", fieldName);
                writer.emitStatement("throw new RealmMigrationNeededException(sharedRealm.getPath(), \"Missing field '%s'\")", fieldName);
                writer.endControlFlow();
                writer.beginControlFlow("if (columnTypes.get(\"%s\") != RealmFieldType.LIST)", fieldName);
                writer.emitStatement("throw new RealmMigrationNeededException(sharedRealm.getPath(), \"Invalid type '%s' for field '%s'\")",
                        genericTypeSimpleName, fieldName);
                writer.endControlFlow();
                writer.beginControlFlow("if (!sharedRealm.hasTable(\"%s%s\"))", Constants.TABLE_PREFIX, genericTypeSimpleName);
                writer.emitStatement("throw new RealmMigrationNeededException(sharedRealm.getPath(), \"Missing class '%s%s' for field '%s'\")",
                        Constants.TABLE_PREFIX, genericTypeSimpleName, fieldName);
                writer.endControlFlow();

                writer.emitStatement("Table table_%d = sharedRealm.getTable(\"%s%s\")", fieldIndex, Constants.TABLE_PREFIX, genericTypeSimpleName);
                writer.beginControlFlow("if (!table.getLinkTarget(%s).hasSameSchema(table_%d))",
                        fieldIndexVariableReference(field), fieldIndex);
                writer.emitStatement("throw new RealmMigrationNeededException(sharedRealm.getPath(), \"Invalid RealmList type for field '%s': '\" + table.getLinkTarget(%s).getName() + \"' expected - was '\" + table_%d.getName() + \"'\")",
                        fieldName, fieldIndexVariableReference(field), fieldIndex);
                writer.endControlFlow();
            }
            fieldIndex++;
        }

        writer.emitStatement("return %s", "columnInfo");

        writer.nextControlFlow("else");
        writer.emitStatement("throw new RealmMigrationNeededException(sharedRealm.getPath(), \"The '%s' class is missing from the schema for this Realm.\")", metadata.getSimpleClassName());
        writer.endControlFlow();
        writer.endMethod();
        writer.emitEmptyLine();
    }

    private void emitGetTableNameMethod(JavaWriter writer) throws IOException {
        writer.beginMethod("String", "getTableName", EnumSet.of(Modifier.PUBLIC, Modifier.STATIC));
        writer.emitStatement("return \"%s%s\"", Constants.TABLE_PREFIX, simpleClassName);
        writer.endMethod();
        writer.emitEmptyLine();
    }

    private void emitGetFieldNamesMethod(JavaWriter writer) throws IOException {
        writer.beginMethod("List<String>", "getFieldNames", EnumSet.of(Modifier.PUBLIC, Modifier.STATIC));
        writer.emitStatement("return FIELD_NAMES");
        writer.endMethod();
        writer.emitEmptyLine();
    }

    private void emitCopyOrUpdateMethod(JavaWriter writer) throws IOException {
        writer.beginMethod(
                qualifiedClassName, // Return type
                "copyOrUpdate", // Method name
                EnumSet.of(Modifier.PUBLIC, Modifier.STATIC), // Modifiers
                "Realm", "realm", qualifiedClassName, "object", "boolean", "update", "Map<RealmModel,RealmObjectProxy>", "cache" // Argument type & argument name
        );

        writer
            .beginControlFlow("if (object instanceof RealmObjectProxy && ((RealmObjectProxy) object).realmGet$proxyState().getRealm$realm() != null && ((RealmObjectProxy) object).realmGet$proxyState().getRealm$realm().threadId != realm.threadId)")
                .emitStatement("throw new IllegalArgumentException(\"Objects which belong to Realm instances in other" +
                        " threads cannot be copied into this Realm instance.\")")
            .endControlFlow();

        // If object is already in the Realm there is nothing to update
        writer
            .beginControlFlow("if (object instanceof RealmObjectProxy && ((RealmObjectProxy)object).realmGet$proxyState().getRealm$realm() != null && ((RealmObjectProxy)object).realmGet$proxyState().getRealm$realm().getPath().equals(realm.getPath()))")
                .emitStatement("return object")
            .endControlFlow();

        writer.emitStatement("final BaseRealm.RealmObjectContext objectContext = BaseRealm.objectContext.get()");

        writer.emitStatement("RealmObjectProxy cachedRealmObject = cache.get(object)");
        writer.beginControlFlow("if (cachedRealmObject != null)")
                .emitStatement("return (%s) cachedRealmObject", qualifiedClassName)
                .nextControlFlow("else");

            if (!metadata.hasPrimaryKey()) {
                writer.emitStatement("return copy(realm, object, update, cache)");
            } else {
                writer
                    .emitStatement("%s realmObject = null", qualifiedClassName)
                    .emitStatement("boolean canUpdate = update")
                    .beginControlFlow("if (canUpdate)")
                        .emitStatement("Table table = realm.getTable(%s.class)", qualifiedClassName)
                        .emitStatement("long pkColumnIndex = table.getPrimaryKey()");

                String primaryKeyGetter = metadata.getPrimaryKeyGetter();
                VariableElement primaryKeyElement = metadata.getPrimaryKey();
                if (metadata.isNullable(primaryKeyElement)) {
                    if (Utils.isString(primaryKeyElement)) {
                        writer
                            .emitStatement("String value = ((%s) object).%s()", interfaceName, primaryKeyGetter)
                            .emitStatement("long rowIndex = TableOrView.NO_MATCH")
                            .beginControlFlow("if (value == null)")
                                .emitStatement("rowIndex = table.findFirstNull(pkColumnIndex)")
                            .nextControlFlow("else")
                                .emitStatement("rowIndex = table.findFirstString(pkColumnIndex, value)")
                            .endControlFlow();
                    } else {
                        writer
                            .emitStatement("Number value = ((%s) object).%s()", interfaceName, primaryKeyGetter)
                            .emitStatement("long rowIndex = TableOrView.NO_MATCH")
                            .beginControlFlow("if (value == null)")
                                .emitStatement("rowIndex = table.findFirstNull(pkColumnIndex)")
                            .nextControlFlow("else")
                                .emitStatement("rowIndex = table.findFirstLong(pkColumnIndex, value.longValue())")
                            .endControlFlow();
                    }
                } else {
                    String pkType = Utils.isString(metadata.getPrimaryKey()) ? "String" : "Long";
                    writer.emitStatement("long rowIndex = table.findFirst%s(pkColumnIndex, ((%s) object).%s())",
                            pkType, interfaceName, primaryKeyGetter);
                }

                writer
                    .beginControlFlow("if (rowIndex != TableOrView.NO_MATCH)")
                        .beginControlFlow("try")
                            .emitStatement("objectContext.set(realm, table.getUncheckedRow(rowIndex)," +
                                    " realm.schema.getColumnInfo(%s.class)," +
                                    " false, Collections.<String> emptyList())", qualifiedClassName)
                            .emitStatement("realmObject = new %s()", qualifiedGeneratedClassName)
                            .emitStatement("cache.put(object, (RealmObjectProxy) realmObject)")
                        .nextControlFlow("finally")
                            .emitStatement("objectContext.clear()")
                        .endControlFlow()

                    .nextControlFlow("else")
                        .emitStatement("canUpdate = false")
                    .endControlFlow();

                writer.endControlFlow();

                writer
                    .emitEmptyLine()
                    .beginControlFlow("if (canUpdate)")
                        .emitStatement("return update(realm, realmObject, object, cache)")
                    .nextControlFlow("else")
                        .emitStatement("return copy(realm, object, update, cache)")
                    .endControlFlow();
            }

        writer.endControlFlow();
        writer.endMethod();
        writer.emitEmptyLine();
    }

    private void setTableValues(JavaWriter writer, String fieldType, String fieldName, String interfaceName, String getter, boolean isUpdate) throws IOException {
        if ("long".equals(fieldType)
                || "int".equals(fieldType)
                || "short".equals(fieldType)
                || "byte".equals(fieldType)) {
            writer.emitStatement("Table.nativeSetLong(tableNativePtr, columnInfo.%sIndex, rowIndex, ((%s)object).%s())", fieldName, interfaceName, getter);

        } else if ("java.lang.Long".equals(fieldType)
                || "java.lang.Integer".equals(fieldType)
                || "java.lang.Short".equals(fieldType)
                || "java.lang.Byte".equals(fieldType)) {
            writer
                    .emitStatement("Number %s = ((%s)object).%s()", getter, interfaceName, getter)
                    .beginControlFlow("if (%s != null)", getter)
                        .emitStatement("Table.nativeSetLong(tableNativePtr, columnInfo.%sIndex, rowIndex, %s.longValue())", fieldName, getter);
                    if (isUpdate) {
                        writer.nextControlFlow("else")
                                .emitStatement("Table.nativeSetNull(tableNativePtr, columnInfo.%sIndex, rowIndex)", fieldName);
                    }
                    writer.endControlFlow();

        } else if ("double".equals(fieldType)) {
            writer.emitStatement("Table.nativeSetDouble(tableNativePtr, columnInfo.%sIndex, rowIndex, ((%s)object).%s())", fieldName, interfaceName, getter);

        } else if("java.lang.Double".equals(fieldType)) {
            writer
                    .emitStatement("Double %s = ((%s)object).%s()", getter, interfaceName, getter)
                    .beginControlFlow("if (%s != null)", getter)
                        .emitStatement("Table.nativeSetDouble(tableNativePtr, columnInfo.%sIndex, rowIndex, %s)", fieldName, getter);
                    if (isUpdate) {
                        writer.nextControlFlow("else")
                                .emitStatement("Table.nativeSetNull(tableNativePtr, columnInfo.%sIndex, rowIndex)", fieldName);
                    }
                    writer.endControlFlow();

        } else if ("float".equals(fieldType)) {
            writer.emitStatement("Table.nativeSetFloat(tableNativePtr, columnInfo.%sIndex, rowIndex, ((%s)object).%s())", fieldName, interfaceName, getter);

        } else if ("java.lang.Float".equals(fieldType)) {
            writer
                    .emitStatement("Float %s = ((%s)object).%s()", getter, interfaceName, getter)
                    .beginControlFlow("if (%s != null)", getter)
                        .emitStatement("Table.nativeSetFloat(tableNativePtr, columnInfo.%sIndex, rowIndex, %s)", fieldName, getter);
                    if (isUpdate) {
                        writer.nextControlFlow("else")
                                .emitStatement("Table.nativeSetNull(tableNativePtr, columnInfo.%sIndex, rowIndex)", fieldName);
                    }
                    writer.endControlFlow();

        } else if ("boolean".equals(fieldType)) {
            writer.emitStatement("Table.nativeSetBoolean(tableNativePtr, columnInfo.%sIndex, rowIndex, ((%s)object).%s())", fieldName, interfaceName, getter);

        } else if ("java.lang.Boolean".equals(fieldType)) {
            writer
                    .emitStatement("Boolean %s = ((%s)object).%s()", getter, interfaceName, getter)
                    .beginControlFlow("if (%s != null)", getter)
                        .emitStatement("Table.nativeSetBoolean(tableNativePtr, columnInfo.%sIndex, rowIndex, %s)", fieldName, getter);
                    if (isUpdate) {
                        writer.nextControlFlow("else")
                                .emitStatement("Table.nativeSetNull(tableNativePtr, columnInfo.%sIndex, rowIndex)", fieldName);
                    }
                    writer.endControlFlow();

        } else if ("byte[]".equals(fieldType)) {
            writer
                    .emitStatement("byte[] %s = ((%s)object).%s()", getter, interfaceName, getter)
                    .beginControlFlow("if (%s != null)", getter)
                        .emitStatement("Table.nativeSetByteArray(tableNativePtr, columnInfo.%sIndex, rowIndex, %s)", fieldName, getter);
                    if (isUpdate) {
                        writer.nextControlFlow("else")
                                .emitStatement("Table.nativeSetNull(tableNativePtr, columnInfo.%sIndex, rowIndex)", fieldName);
                    }
                    writer.endControlFlow();


        } else if ("java.util.Date".equals(fieldType)) {
            writer
                    .emitStatement("java.util.Date %s = ((%s)object).%s()", getter, interfaceName, getter)
                    .beginControlFlow("if (%s != null)", getter)
                        .emitStatement("Table.nativeSetTimestamp(tableNativePtr, columnInfo.%sIndex, rowIndex, %s.getTime())", fieldName, getter);
                    if (isUpdate) {
                        writer.nextControlFlow("else")
                                .emitStatement("Table.nativeSetNull(tableNativePtr, columnInfo.%sIndex, rowIndex)", fieldName);
                    }
                    writer.endControlFlow();

        } else if ("java.lang.String".equals(fieldType)) {
            writer
                    .emitStatement("String %s = ((%s)object).%s()", getter, interfaceName, getter)
                    .beginControlFlow("if (%s != null)", getter)
                        .emitStatement("Table.nativeSetString(tableNativePtr, columnInfo.%sIndex, rowIndex, %s)", fieldName, getter);
                    if (isUpdate) {
                        writer.nextControlFlow("else")
                                .emitStatement("Table.nativeSetNull(tableNativePtr, columnInfo.%sIndex, rowIndex)", fieldName);
                    }
                    writer.endControlFlow();
        } else {
            throw new IllegalStateException("Unsupported type " + fieldType);
        }
    }

    private void emitInsertMethod(JavaWriter writer) throws IOException {
        writer.beginMethod(
                "long", // Return type
                "insert", // Method name
                EnumSet.of(Modifier.PUBLIC, Modifier.STATIC), // Modifiers
                "Realm", "realm", qualifiedClassName, "object", "Map<RealmModel,Long>", "cache" // Argument type & argument name
        );

        // If object is already in the Realm there is nothing to update
        writer
                .beginControlFlow("if (object instanceof RealmObjectProxy && ((RealmObjectProxy)object).realmGet$proxyState().getRealm$realm() != null && ((RealmObjectProxy)object).realmGet$proxyState().getRealm$realm().getPath().equals(realm.getPath()))")
                .emitStatement("return ((RealmObjectProxy)object).realmGet$proxyState().getRow$realm().getIndex()")
                .endControlFlow();

        writer.emitStatement("Table table = realm.getTable(%s.class)", qualifiedClassName);
        writer.emitStatement("long tableNativePtr = table.getNativeTablePointer()");
        writer.emitStatement("%s columnInfo = (%s) realm.schema.getColumnInfo(%s.class)",
                columnInfoClassName(), columnInfoClassName(), qualifiedClassName);

        if (metadata.hasPrimaryKey()) {
            writer.emitStatement("long pkColumnIndex = table.getPrimaryKey()");
        }
        addPrimaryKeyCheckIfNeeded(metadata, true, writer);

        for (VariableElement field : metadata.getFields()) {
            String fieldName = field.getSimpleName().toString();
            String fieldType = field.asType().toString();
            String getter = metadata.getGetter(fieldName);

            if (Utils.isRealmModel(field)) {
                writer
                        .emitEmptyLine()
                        .emitStatement("%s %sObj = ((%s) object).%s()", fieldType, fieldName, interfaceName, getter)
                        .beginControlFlow("if (%sObj != null)", fieldName)
                            .emitStatement("Long cache%1$s = cache.get(%1$sObj)", fieldName)
                            .beginControlFlow("if (cache%s == null)", fieldName)
                                .emitStatement("cache%s = %s.insert(realm, %sObj, cache)",
                                        fieldName,
                                        Utils.getProxyClassSimpleName(field),
                                        fieldName)
                            .endControlFlow()
                           .emitStatement("Table.nativeSetLink(tableNativePtr, columnInfo.%1$sIndex, rowIndex, cache%1$s)", fieldName)
                        .endControlFlow();
            } else if (Utils.isRealmList(field)) {
                final String genericType = Utils.getGenericTypeQualifiedName(field);
                writer
                        .emitEmptyLine()
                        .emitStatement("RealmList<%s> %sList = ((%s) object).%s()",
                                genericType, fieldName, interfaceName, getter)
                        .beginControlFlow("if (%sList != null)", fieldName)
                            .emitStatement("long %1$sNativeLinkViewPtr = Table.nativeGetLinkView(tableNativePtr, columnInfo.%1$sIndex, rowIndex)", fieldName)
                            .beginControlFlow("for (%1$s %2$sItem : %2$sList)", genericType, fieldName)
                                .emitStatement("Long cacheItemIndex%1$s = cache.get(%1$sItem)", fieldName)
                             .beginControlFlow("if (cacheItemIndex%s == null)", fieldName)
                                .emitStatement("cacheItemIndex%1$s = %2$s.insert(realm, %1$sItem, cache)", fieldName, Utils.getProxyClassSimpleName(field))
                             .endControlFlow()
                             .emitStatement("LinkView.nativeAdd(%1$sNativeLinkViewPtr, cacheItemIndex%1$s)", fieldName)
                            .endControlFlow()
                            .emitStatement("LinkView.nativeClose(%sNativeLinkViewPtr)", fieldName)
                        .endControlFlow()
                        .emitEmptyLine();

            } else {
                if (metadata.getPrimaryKey() != field) {
                    setTableValues(writer, fieldType, fieldName, interfaceName, getter, false);
                }
            }
        }

        writer.emitStatement("return rowIndex");
        writer.endMethod();
        writer.emitEmptyLine();
    }

    private void emitInsertListMethod(JavaWriter writer) throws IOException {
        writer.beginMethod(
                "void", // Return type
                "insert", // Method name
                EnumSet.of(Modifier.PUBLIC, Modifier.STATIC), // Modifiers
                "Realm", "realm", "Iterator<? extends RealmModel>", "objects", "Map<RealmModel,Long>", "cache" // Argument type & argument name
        );

        writer.emitStatement("Table table = realm.getTable(%s.class)", qualifiedClassName);
        writer.emitStatement("long tableNativePtr = table.getNativeTablePointer()");
        writer.emitStatement("%s columnInfo = (%s) realm.schema.getColumnInfo(%s.class)",
                columnInfoClassName(), columnInfoClassName(), qualifiedClassName);
        if (metadata.hasPrimaryKey()) {
            writer.emitStatement("long pkColumnIndex = table.getPrimaryKey()");
        }
        writer.emitStatement("%s object = null", qualifiedClassName);

        writer.beginControlFlow("while (objects.hasNext())");
        writer.emitStatement("object = (%s) objects.next()", qualifiedClassName);
        writer.beginControlFlow("if(!cache.containsKey(object))");

        writer.beginControlFlow("if (object instanceof RealmObjectProxy && ((RealmObjectProxy)object).realmGet$proxyState().getRealm$realm() != null && ((RealmObjectProxy)object).realmGet$proxyState().getRealm$realm().getPath().equals(realm.getPath()))");
                writer.emitStatement("cache.put(object, ((RealmObjectProxy)object).realmGet$proxyState().getRow$realm().getIndex())")
                .emitStatement("continue");
        writer.endControlFlow();

        addPrimaryKeyCheckIfNeeded(metadata, true, writer);

        for (VariableElement field : metadata.getFields()) {
            String fieldName = field.getSimpleName().toString();
            String fieldType = field.asType().toString();
            String getter = metadata.getGetter(fieldName);

            if (Utils.isRealmModel(field)) {
                writer
                        .emitEmptyLine()
                        .emitStatement("%s %sObj = ((%s) object).%s()", fieldType, fieldName, interfaceName, getter)
                        .beginControlFlow("if (%sObj != null)", fieldName)
                            .emitStatement("Long cache%1$s = cache.get(%1$sObj)", fieldName)
                         .beginControlFlow("if (cache%s == null)", fieldName)
                                .emitStatement("cache%s = %s.insert(realm, %sObj, cache)",
                                        fieldName,
                                        Utils.getProxyClassSimpleName(field),
                                        fieldName)
                                .endControlFlow()
                        .emitStatement("table.setLink(columnInfo.%1$sIndex, rowIndex, cache%1$s)", fieldName)
                        .endControlFlow();
            } else if (Utils.isRealmList(field)) {
                final String genericType = Utils.getGenericTypeQualifiedName(field);
                writer
                        .emitEmptyLine()
                        .emitStatement("RealmList<%s> %sList = ((%s) object).%s()",
                                genericType, fieldName, interfaceName, getter)
                        .beginControlFlow("if (%sList != null)", fieldName)
                            .emitStatement("long %1$sNativeLinkViewPtr = Table.nativeGetLinkView(tableNativePtr, columnInfo.%1$sIndex, rowIndex)", fieldName)
                          .beginControlFlow("for (%1$s %2$sItem : %2$sList)", genericType, fieldName)
                                .emitStatement("Long cacheItemIndex%1$s = cache.get(%1$sItem)", fieldName)
                             .beginControlFlow("if (cacheItemIndex%s == null)", fieldName)
                                    .emitStatement("cacheItemIndex%1$s = %2$s.insert(realm, %1$sItem, cache)", fieldName, Utils.getProxyClassSimpleName(field))
                             .endControlFlow()
                        .emitStatement("LinkView.nativeAdd(%1$sNativeLinkViewPtr, cacheItemIndex%1$s)", fieldName)
                        .endControlFlow()
                        .emitStatement("LinkView.nativeClose(%sNativeLinkViewPtr)", fieldName)
                        .endControlFlow()
                        .emitEmptyLine();

            } else {
                if (metadata.getPrimaryKey() != field) {
                    setTableValues(writer, fieldType, fieldName, interfaceName, getter, false);
                }
            }
        }

        writer.endControlFlow();
        writer.endControlFlow();
        writer.endMethod();
        writer.emitEmptyLine();
    }

    private void emitInsertOrUpdateMethod(JavaWriter writer) throws IOException {
        writer.beginMethod(
                "long", // Return type
                "insertOrUpdate", // Method name
                EnumSet.of(Modifier.PUBLIC, Modifier.STATIC), // Modifiers
                "Realm", "realm", qualifiedClassName, "object", "Map<RealmModel,Long>", "cache" // Argument type & argument name
        );

        // If object is already in the Realm there is nothing to update
        writer
                .beginControlFlow("if (object instanceof RealmObjectProxy && ((RealmObjectProxy)object).realmGet$proxyState().getRealm$realm() != null && ((RealmObjectProxy)object).realmGet$proxyState().getRealm$realm().getPath().equals(realm.getPath()))")
                .emitStatement("return ((RealmObjectProxy)object).realmGet$proxyState().getRow$realm().getIndex()")
                .endControlFlow();

        writer.emitStatement("Table table = realm.getTable(%s.class)", qualifiedClassName);
        writer.emitStatement("long tableNativePtr = table.getNativeTablePointer()");
        writer.emitStatement("%s columnInfo = (%s) realm.schema.getColumnInfo(%s.class)",
                columnInfoClassName(), columnInfoClassName(), qualifiedClassName);

        if (metadata.hasPrimaryKey()) {
            writer.emitStatement("long pkColumnIndex = table.getPrimaryKey()");
        }
        addPrimaryKeyCheckIfNeeded(metadata, false, writer);

        for (VariableElement field : metadata.getFields()) {
            String fieldName = field.getSimpleName().toString();
            String fieldType = field.asType().toString();
            String getter = metadata.getGetter(fieldName);

            if (Utils.isRealmModel(field)) {
                writer
                        .emitEmptyLine()
                        .emitStatement("%s %sObj = ((%s) object).%s()", fieldType, fieldName, interfaceName, getter)
                        .beginControlFlow("if (%sObj != null)", fieldName)
                            .emitStatement("Long cache%1$s = cache.get(%1$sObj)", fieldName)
                            .beginControlFlow("if (cache%s == null)", fieldName)
                                .emitStatement("cache%1$s = %2$s.insertOrUpdate(realm, %1$sObj, cache)",
                                        fieldName,
                                        Utils.getProxyClassSimpleName(field))
                            .endControlFlow()
                            .emitStatement("Table.nativeSetLink(tableNativePtr, columnInfo.%1$sIndex, rowIndex, cache%1$s)", fieldName)
                        .nextControlFlow("else")
                                // No need to throw exception here if the field is not nullable. A exception will be thrown in setter.
                            .emitStatement("Table.nativeNullifyLink(tableNativePtr, columnInfo.%sIndex, rowIndex)", fieldName)
                        .endControlFlow();
            } else if (Utils.isRealmList(field)) {
                final String genericType = Utils.getGenericTypeQualifiedName(field);
                writer
                        .emitEmptyLine()
                        .emitStatement("long %1$sNativeLinkViewPtr = Table.nativeGetLinkView(tableNativePtr, columnInfo.%1$sIndex, rowIndex)", fieldName)
                        .emitStatement("LinkView.nativeClear(%sNativeLinkViewPtr)", fieldName)
                        .emitStatement("RealmList<%s> %sList = ((%s) object).%s()",
                                genericType, fieldName, interfaceName, getter)
                        .beginControlFlow("if (%sList != null)", fieldName)
                            .beginControlFlow("for (%1$s %2$sItem : %2$sList)", genericType, fieldName)
                                .emitStatement("Long cacheItemIndex%1$s = cache.get(%1$sItem)", fieldName)
                                .beginControlFlow("if (cacheItemIndex%s == null)", fieldName)
                                    .emitStatement("cacheItemIndex%1$s = %2$s.insertOrUpdate(realm, %1$sItem, cache)", fieldName, Utils.getProxyClassSimpleName(field))
                                .endControlFlow()
                                .emitStatement("LinkView.nativeAdd(%1$sNativeLinkViewPtr, cacheItemIndex%1$s)", fieldName)
                            .endControlFlow()
                        .endControlFlow()
                        .emitStatement("LinkView.nativeClose(%sNativeLinkViewPtr)", fieldName)
                        .emitEmptyLine();

            } else {
                if (metadata.getPrimaryKey() != field) {
                    setTableValues(writer, fieldType, fieldName, interfaceName, getter, true);
                }
            }
        }

        writer.emitStatement("return rowIndex");

        writer.endMethod();
        writer.emitEmptyLine();
    }

    private void emitInsertOrUpdateListMethod(JavaWriter writer) throws IOException {
        writer.beginMethod(
                "void", // Return type
                "insertOrUpdate", // Method name
                EnumSet.of(Modifier.PUBLIC, Modifier.STATIC), // Modifiers
                "Realm", "realm", "Iterator<? extends RealmModel>", "objects", "Map<RealmModel,Long>", "cache" // Argument type & argument name
        );

        writer.emitStatement("Table table = realm.getTable(%s.class)", qualifiedClassName);
        writer.emitStatement("long tableNativePtr = table.getNativeTablePointer()");
        writer.emitStatement("%s columnInfo = (%s) realm.schema.getColumnInfo(%s.class)",
                columnInfoClassName(), columnInfoClassName(), qualifiedClassName);
        if (metadata.hasPrimaryKey()) {
            writer.emitStatement("long pkColumnIndex = table.getPrimaryKey()");
        }
        writer.emitStatement("%s object = null", qualifiedClassName);

        writer.beginControlFlow("while (objects.hasNext())");
        writer.emitStatement("object = (%s) objects.next()", qualifiedClassName);
        writer.beginControlFlow("if(!cache.containsKey(object))");

        writer.beginControlFlow("if (object instanceof RealmObjectProxy && ((RealmObjectProxy)object).realmGet$proxyState().getRealm$realm() != null && ((RealmObjectProxy)object).realmGet$proxyState().getRealm$realm().getPath().equals(realm.getPath()))");
            writer.emitStatement("cache.put(object, ((RealmObjectProxy)object).realmGet$proxyState().getRow$realm().getIndex())")
                  .emitStatement("continue");
        writer.endControlFlow();
        addPrimaryKeyCheckIfNeeded(metadata, false, writer);

        for (VariableElement field : metadata.getFields()) {
            String fieldName = field.getSimpleName().toString();
            String fieldType = field.asType().toString();
            String getter = metadata.getGetter(fieldName);

            if (Utils.isRealmModel(field)) {
                writer
                        .emitEmptyLine()
                        .emitStatement("%s %sObj = ((%s) object).%s()", fieldType, fieldName, interfaceName, getter)
                        .beginControlFlow("if (%sObj != null)", fieldName)
                            .emitStatement("Long cache%1$s = cache.get(%1$sObj)", fieldName)
                            .beginControlFlow("if (cache%s == null)", fieldName)
                                .emitStatement("cache%1$s = %2$s.insertOrUpdate(realm, %1$sObj, cache)",
                                        fieldName,
                                        Utils.getProxyClassSimpleName(field))
                                    .endControlFlow()
                            .emitStatement("Table.nativeSetLink(tableNativePtr, columnInfo.%1$sIndex, rowIndex, cache%1$s)", fieldName)
                        .nextControlFlow("else")
                                // No need to throw exception here if the field is not nullable. A exception will be thrown in setter.
                            .emitStatement("Table.nativeNullifyLink(tableNativePtr, columnInfo.%sIndex, rowIndex)", fieldName)
                        .endControlFlow();
            } else if (Utils.isRealmList(field)) {
                final String genericType = Utils.getGenericTypeQualifiedName(field);
                writer
                        .emitEmptyLine()
                        .emitStatement("long %1$sNativeLinkViewPtr = Table.nativeGetLinkView(tableNativePtr, columnInfo.%1$sIndex, rowIndex)", fieldName)
                        .emitStatement("LinkView.nativeClear(%sNativeLinkViewPtr)", fieldName)
                        .emitStatement("RealmList<%s> %sList = ((%s) object).%s()",
                                genericType, fieldName, interfaceName, getter)
                        .beginControlFlow("if (%sList != null)", fieldName)
                            .beginControlFlow("for (%1$s %2$sItem : %2$sList)", genericType, fieldName)
                                .emitStatement("Long cacheItemIndex%1$s = cache.get(%1$sItem)", fieldName)
                            .beginControlFlow("if (cacheItemIndex%s == null)", fieldName)
                                    .emitStatement("cacheItemIndex%1$s = %2$s.insertOrUpdate(realm, %1$sItem, cache)", fieldName, Utils.getProxyClassSimpleName(field))
                                .endControlFlow()
                            .emitStatement("LinkView.nativeAdd(%1$sNativeLinkViewPtr, cacheItemIndex%1$s)", fieldName)
                            .endControlFlow()
                        .endControlFlow()
                        .emitStatement("LinkView.nativeClose(%sNativeLinkViewPtr)", fieldName)
                        .emitEmptyLine();

            } else {
                if (metadata.getPrimaryKey() != field) {
                    setTableValues(writer, fieldType, fieldName, interfaceName, getter, true);
                }
            }
        }
            writer.endControlFlow();
        writer.endControlFlow();

        writer.endMethod();
        writer.emitEmptyLine();
    }

    private void addPrimaryKeyCheckIfNeeded(ClassMetaData metadata, boolean throwIfPrimaryKeyDuplicate, JavaWriter writer) throws IOException {
        if (metadata.hasPrimaryKey()) {
            String primaryKeyGetter = metadata.getPrimaryKeyGetter();
            VariableElement primaryKeyElement = metadata.getPrimaryKey();
            if (metadata.isNullable(primaryKeyElement)) {
                if (Utils.isString(primaryKeyElement)) {
                    writer
                        .emitStatement("String primaryKeyValue = ((%s) object).%s()", interfaceName, primaryKeyGetter)
                        .emitStatement("long rowIndex = TableOrView.NO_MATCH")
                        .beginControlFlow("if (primaryKeyValue == null)")
                        .emitStatement("rowIndex = Table.nativeFindFirstNull(tableNativePtr, pkColumnIndex)")
                        .nextControlFlow("else")
                        .emitStatement("rowIndex = Table.nativeFindFirstString(tableNativePtr, pkColumnIndex, primaryKeyValue)")
                        .endControlFlow();
                } else {
                    writer
                        .emitStatement("Object primaryKeyValue = ((%s) object).%s()", interfaceName, primaryKeyGetter)
                        .emitStatement("long rowIndex = TableOrView.NO_MATCH")
                        .beginControlFlow("if (primaryKeyValue == null)")
                        .emitStatement("rowIndex = Table.nativeFindFirstNull(tableNativePtr, pkColumnIndex)")
                        .nextControlFlow("else")
                        .emitStatement("rowIndex = Table.nativeFindFirstInt(tableNativePtr, pkColumnIndex, ((%s) object).%s())", interfaceName, primaryKeyGetter)
                        .endControlFlow();
                }
            } else {
                writer.emitStatement("long rowIndex = TableOrView.NO_MATCH");
                writer.emitStatement("Object primaryKeyValue = ((%s) object).%s()", interfaceName, primaryKeyGetter);
                writer.beginControlFlow("if (primaryKeyValue != null)");

                if (Utils.isString(metadata.getPrimaryKey())) {
                    writer.emitStatement("rowIndex = Table.nativeFindFirstString(tableNativePtr, pkColumnIndex, (String)primaryKeyValue)");
                } else {
                    writer.emitStatement("rowIndex = Table.nativeFindFirstInt(tableNativePtr, pkColumnIndex, ((%s) object).%s())", interfaceName, primaryKeyGetter);
                }
                writer.endControlFlow();
            }

            writer.beginControlFlow("if (rowIndex == TableOrView.NO_MATCH)");
            if (Utils.isString(metadata.getPrimaryKey())) {
                writer.emitStatement("rowIndex = table.addEmptyRowWithPrimaryKey(primaryKeyValue, false)");
            } else {
                writer.emitStatement("rowIndex = table.addEmptyRowWithPrimaryKey(((%s) object).%s(), false)",
                        interfaceName, primaryKeyGetter);
            }

            if (throwIfPrimaryKeyDuplicate) {
                writer.nextControlFlow("else");
                writer.emitStatement("Table.throwDuplicatePrimaryKeyException(primaryKeyValue)");
            }

            writer.endControlFlow();
            writer.emitStatement("cache.put(object, rowIndex)");
        } else {
            writer.emitStatement("long rowIndex = Table.nativeAddEmptyRow(tableNativePtr, 1)");
            writer.emitStatement("cache.put(object, rowIndex)");
        }
    }

    private void emitCopyMethod(JavaWriter writer) throws IOException {
        writer.beginMethod(
                qualifiedClassName, // Return type
                "copy", // Method name
                EnumSet.of(Modifier.PUBLIC, Modifier.STATIC), // Modifiers
                "Realm", "realm", qualifiedClassName, "newObject", "boolean", "update", "Map<RealmModel,RealmObjectProxy>", "cache"); // Argument type & argument name

        writer.emitStatement("RealmObjectProxy cachedRealmObject = cache.get(newObject)");
        writer.beginControlFlow("if (cachedRealmObject != null)")
              .emitStatement("return (%s) cachedRealmObject", qualifiedClassName)
              .nextControlFlow("else");

            writer.emitSingleLineComment("rejecting default values to avoid creating unexpected objects from RealmModel/RealmList fields.");
            if (metadata.hasPrimaryKey()) {
                writer.emitStatement("%s realmObject = realm.createObjectInternal(%s.class, ((%s) newObject).%s(), false, Collections.<String>emptyList())",
                        qualifiedClassName, qualifiedClassName, interfaceName, metadata.getPrimaryKeyGetter());
            } else {
                writer.emitStatement("%s realmObject = realm.createObjectInternal(%s.class, false, Collections.<String>emptyList())",
                        qualifiedClassName, qualifiedClassName);
            }
            writer.emitStatement("cache.put(newObject, (RealmObjectProxy) realmObject)");
            for (VariableElement field : metadata.getFields()) {
                String fieldName = field.getSimpleName().toString();
                String fieldType = field.asType().toString();
                String setter = metadata.getSetter(fieldName);
                String getter = metadata.getGetter(fieldName);

                if (metadata.isPrimaryKey(field)) {
                    // PK has been set when creating object.
                    continue;
                }

                if (Utils.isRealmModel(field)) {
                    writer
                        .emitEmptyLine()
                        .emitStatement("%s %sObj = ((%s) newObject).%s()", fieldType, fieldName, interfaceName, getter)
                        .beginControlFlow("if (%sObj != null)", fieldName)
                            .emitStatement("%s cache%s = (%s) cache.get(%sObj)", fieldType, fieldName, fieldType, fieldName)
                            .beginControlFlow("if (cache%s != null)", fieldName)
                                .emitStatement("((%s) realmObject).%s(cache%s)", interfaceName, setter, fieldName)
                            .nextControlFlow("else")
                                .emitStatement("((%s) realmObject).%s(%s.copyOrUpdate(realm, %sObj, update, cache))",
                                        interfaceName,
                                        setter,
                                        Utils.getProxyClassSimpleName(field),
                                        fieldName)
                            .endControlFlow()
                        .nextControlFlow("else")
                            // No need to throw exception here if the field is not nullable. A exception will be thrown in setter.
                            .emitStatement("((%s) realmObject).%s(null)", interfaceName, setter)
                        .endControlFlow();
                } else if (Utils.isRealmList(field)) {
                    final String genericType = Utils.getGenericTypeQualifiedName(field);
                    writer
                        .emitEmptyLine()
                        .emitStatement("RealmList<%s> %sList = ((%s) newObject).%s()",
                                genericType, fieldName, interfaceName, getter)
                        .beginControlFlow("if (%sList != null)", fieldName)
                            .emitStatement("RealmList<%s> %sRealmList = ((%s) realmObject).%s()",
                                    genericType, fieldName, interfaceName, getter)
                            .beginControlFlow("for (int i = 0; i < %sList.size(); i++)", fieldName)
                                    .emitStatement("%s %sItem = %sList.get(i)", genericType, fieldName, fieldName)
                                    .emitStatement("%s cache%s = (%s) cache.get(%sItem)", genericType, fieldName, genericType, fieldName)
                                    .beginControlFlow("if (cache%s != null)", fieldName)
                                            .emitStatement("%sRealmList.add(cache%s)", fieldName, fieldName)
                                    .nextControlFlow("else")
                                            .emitStatement("%sRealmList.add(%s.copyOrUpdate(realm, %sList.get(i), update, cache))", fieldName, Utils.getProxyClassSimpleName(field), fieldName)
                                    .endControlFlow()
                            .endControlFlow()
                        .endControlFlow()
                        .emitEmptyLine();

                } else {
                    writer.emitStatement("((%s) realmObject).%s(((%s) newObject).%s())",
                            interfaceName, setter, interfaceName, getter);
                }
            }

            writer.emitStatement("return realmObject");
          writer.endControlFlow();
        writer.endMethod();
        writer.emitEmptyLine();
    }

    private void emitCreateDetachedCopyMethod(JavaWriter writer) throws IOException {
        writer.beginMethod(
                qualifiedClassName, // Return type
                "createDetachedCopy", // Method name
                EnumSet.of(Modifier.PUBLIC, Modifier.STATIC), // Modifiers
                qualifiedClassName, "realmObject", "int", "currentDepth", "int", "maxDepth", "Map<RealmModel, CacheData<RealmModel>>", "cache");
        writer
            .beginControlFlow("if (currentDepth > maxDepth || realmObject == null)")
                .emitStatement("return null")
            .endControlFlow()
            .emitStatement("CacheData<RealmModel> cachedObject = cache.get(realmObject)")
            .emitStatement("%s unmanagedObject", qualifiedClassName)
            .beginControlFlow("if (cachedObject != null)")
                .emitSingleLineComment("Reuse cached object or recreate it because it was encountered at a lower depth.")
                .beginControlFlow("if (currentDepth >= cachedObject.minDepth)")
                    .emitStatement("return (%s)cachedObject.object", qualifiedClassName)
                .nextControlFlow("else")
                    .emitStatement("unmanagedObject = (%s)cachedObject.object", qualifiedClassName)
                    .emitStatement("cachedObject.minDepth = currentDepth")
                .endControlFlow()
            .nextControlFlow("else")
                .emitStatement("unmanagedObject = new %s()", qualifiedClassName)
                .emitStatement("cache.put(realmObject, new RealmObjectProxy.CacheData(currentDepth, unmanagedObject))")
            .endControlFlow();

        for (VariableElement field : metadata.getFields()) {
            String fieldName = field.getSimpleName().toString();
            String setter = metadata.getSetter(fieldName);
            String getter = metadata.getGetter(fieldName);

            if (Utils.isRealmModel(field)) {
                writer
                    .emitEmptyLine()
                    .emitSingleLineComment("Deep copy of %s", fieldName)
                    .emitStatement("((%s) unmanagedObject).%s(%s.createDetachedCopy(((%s) realmObject).%s(), currentDepth + 1, maxDepth, cache))",
                                interfaceName, setter, Utils.getProxyClassSimpleName(field), interfaceName, getter);
            } else if (Utils.isRealmList(field)) {
                writer
                    .emitEmptyLine()
                    .emitSingleLineComment("Deep copy of %s", fieldName)
                    .beginControlFlow("if (currentDepth == maxDepth)")
                        .emitStatement("((%s) unmanagedObject).%s(null)", interfaceName, setter)
                    .nextControlFlow("else")
                        .emitStatement("RealmList<%s> managed%sList = ((%s) realmObject).%s()",
                                 Utils.getGenericTypeQualifiedName(field), fieldName, interfaceName, getter)
                        .emitStatement("RealmList<%1$s> unmanaged%2$sList = new RealmList<%1$s>()", Utils.getGenericTypeQualifiedName(field), fieldName)
                        .emitStatement("((%s) unmanagedObject).%s(unmanaged%sList)", interfaceName, setter, fieldName)
                        .emitStatement("int nextDepth = currentDepth + 1")
                        .emitStatement("int size = managed%sList.size()", fieldName)
                        .beginControlFlow("for (int i = 0; i < size; i++)")
                            .emitStatement("%s item = %s.createDetachedCopy(managed%sList.get(i), nextDepth, maxDepth, cache)",
                                    Utils.getGenericTypeQualifiedName(field), Utils.getProxyClassSimpleName(field), fieldName)
                            .emitStatement("unmanaged%sList.add(item)", fieldName)
                        .endControlFlow()
                    .endControlFlow();
            } else {
                writer.emitStatement("((%s) unmanagedObject).%s(((%s) realmObject).%s())",
                        interfaceName, setter, interfaceName, getter);
            }
        }

        writer.emitStatement("return unmanagedObject");
        writer.endMethod();
        writer.emitEmptyLine();
    }

    private void emitUpdateMethod(JavaWriter writer) throws IOException {
        if (!metadata.hasPrimaryKey()) {
            return;
        }

        writer.beginMethod(
                qualifiedClassName, // Return type
                "update", // Method name
                EnumSet.of(Modifier.STATIC), // Modifiers
                "Realm", "realm", qualifiedClassName, "realmObject", qualifiedClassName, "newObject", "Map<RealmModel, RealmObjectProxy>", "cache"); // Argument type & argument name

        for (VariableElement field : metadata.getFields()) {
            String fieldName = field.getSimpleName().toString();
            String setter = metadata.getSetter(fieldName);
            String getter = metadata.getGetter(fieldName);
            if (Utils.isRealmModel(field)) {
                writer
                    .emitStatement("%s %sObj = ((%s) newObject).%s()",
                            Utils.getFieldTypeQualifiedName(field), fieldName, interfaceName, getter)
                    .beginControlFlow("if (%sObj != null)", fieldName)
                        .emitStatement("%s cache%s = (%s) cache.get(%sObj)", Utils.getFieldTypeQualifiedName(field), fieldName, Utils.getFieldTypeQualifiedName(field), fieldName)
                        .beginControlFlow("if (cache%s != null)", fieldName)
                            .emitStatement("((%s) realmObject).%s(cache%s)", interfaceName, setter, fieldName)
                        .nextControlFlow("else")
                            .emitStatement("((%s) realmObject).%s(%s.copyOrUpdate(realm, %sObj, true, cache))",
                                    interfaceName,
                                    setter,
                                    Utils.getProxyClassSimpleName(field),
                                    fieldName
                            )
                        .endControlFlow()
                    .nextControlFlow("else")
                        // No need to throw exception here if the field is not nullable. A exception will be thrown in setter.
                        .emitStatement("((%s) realmObject).%s(null)", interfaceName, setter)
                    .endControlFlow();
            } else if (Utils.isRealmList(field)) {
                final String genericType = Utils.getGenericTypeQualifiedName(field);
                writer
                    .emitStatement("RealmList<%s> %sList = ((%s) newObject).%s()",
                            genericType, fieldName, interfaceName, getter)
                    .emitStatement("RealmList<%s> %sRealmList = ((%s) realmObject).%s()",
                            genericType, fieldName, interfaceName, getter)
                    .emitStatement("%sRealmList.clear()", fieldName)
                    .beginControlFlow("if (%sList != null)", fieldName)
                        .beginControlFlow("for (int i = 0; i < %sList.size(); i++)", fieldName)
                            .emitStatement("%s %sItem = %sList.get(i)", genericType, fieldName, fieldName)
                            .emitStatement("%s cache%s = (%s) cache.get(%sItem)", genericType, fieldName, genericType, fieldName)
                            .beginControlFlow("if (cache%s != null)", fieldName)
                                .emitStatement("%sRealmList.add(cache%s)", fieldName, fieldName)
                            .nextControlFlow("else")
                                .emitStatement("%sRealmList.add(%s.copyOrUpdate(realm, %sList.get(i), true, cache))", fieldName, Utils.getProxyClassSimpleName(field), fieldName)
                            .endControlFlow()
                        .endControlFlow()
                    .endControlFlow();

            } else {
                if (field == metadata.getPrimaryKey()) {
                    continue;
                }
                writer.emitStatement("((%s) realmObject).%s(((%s) newObject).%s())",
                        interfaceName, setter, interfaceName, getter);
            }
        }

        writer.emitStatement("return realmObject");
        writer.endMethod();
        writer.emitEmptyLine();
    }

    private void emitToStringMethod(JavaWriter writer) throws IOException {
        if (metadata.containsToString()) {
            return;
        }
        writer.emitAnnotation("Override");
        writer.beginMethod("String", "toString", EnumSet.of(Modifier.PUBLIC));
        writer.beginControlFlow("if (!RealmObject.isValid(this))");
        writer.emitStatement("return \"Invalid object\"");
        writer.endControlFlow();
        writer.emitStatement("StringBuilder stringBuilder = new StringBuilder(\"%s = [\")", simpleClassName);
        List<VariableElement> fields = metadata.getFields();
        for (int i = 0; i < fields.size(); i++) {
            VariableElement field = fields.get(i);
            String fieldName = field.getSimpleName().toString();

            writer.emitStatement("stringBuilder.append(\"{%s:\")", fieldName);
            if (Utils.isRealmModel(field)) {
                String fieldTypeSimpleName = Utils.getFieldTypeSimpleName(field);
                writer.emitStatement(
                        "stringBuilder.append(%s() != null ? \"%s\" : \"null\")",
                        metadata.getGetter(fieldName),
                        fieldTypeSimpleName
                );
            } else if (Utils.isRealmList(field)) {
                String genericTypeSimpleName = Utils.getGenericTypeSimpleName(field);
                writer.emitStatement("stringBuilder.append(\"RealmList<%s>[\").append(%s().size()).append(\"]\")",
                        genericTypeSimpleName,
                        metadata.getGetter(fieldName));
            } else {
                if (metadata.isNullable(field)) {
                    writer.emitStatement("stringBuilder.append(%s() != null ? %s() : \"null\")",
                            metadata.getGetter(fieldName),
                            metadata.getGetter(fieldName)
                    );
                } else {
                    writer.emitStatement("stringBuilder.append(%s())", metadata.getGetter(fieldName));
                }
            }
            writer.emitStatement("stringBuilder.append(\"}\")");

            if (i < fields.size() - 1) {
                writer.emitStatement("stringBuilder.append(\",\")");
            }
        }

        writer.emitStatement("stringBuilder.append(\"]\")");
        writer.emitStatement("return stringBuilder.toString()");
        writer.endMethod();
        writer.emitEmptyLine();
    }

    /**
     * Currently, the hash value emitted from this could suddenly change as an object's index might
     * alternate due to Realm Java using {@code Table#moveLastOver()}. Hash codes should therefore not
     * be considered stable, i.e. don't save them in a HashSet or use them as a key in a HashMap.
     */
    private void emitHashcodeMethod(JavaWriter writer) throws IOException {
        if (metadata.containsHashCode()) {
            return;
        }
        writer.emitAnnotation("Override");
        writer.beginMethod("int", "hashCode", EnumSet.of(Modifier.PUBLIC));
        writer.emitStatement("String realmName = proxyState.getRealm$realm().getPath()");
        writer.emitStatement("String tableName = proxyState.getRow$realm().getTable().getName()");
        writer.emitStatement("long rowIndex = proxyState.getRow$realm().getIndex()");
        writer.emitEmptyLine();
        writer.emitStatement("int result = 17");
        writer.emitStatement("result = 31 * result + ((realmName != null) ? realmName.hashCode() : 0)");
        writer.emitStatement("result = 31 * result + ((tableName != null) ? tableName.hashCode() : 0)");
        writer.emitStatement("result = 31 * result + (int) (rowIndex ^ (rowIndex >>> 32))");
        writer.emitStatement("return result");
        writer.endMethod();
        writer.emitEmptyLine();
    }

    private void emitEqualsMethod(JavaWriter writer) throws IOException {
        if (metadata.containsEquals()) {
            return;
        }
        String proxyClassName = Utils.getProxyClassName(simpleClassName);
        String otherObjectVarName = "a" + simpleClassName;
        writer.emitAnnotation("Override");
        writer.beginMethod("boolean", "equals", EnumSet.of(Modifier.PUBLIC), "Object", "o");
        writer.emitStatement("if (this == o) return true");
        writer.emitStatement("if (o == null || getClass() != o.getClass()) return false");
        writer.emitStatement("%s %s = (%s)o", proxyClassName, otherObjectVarName, proxyClassName);  // FooRealmProxy aFoo = (FooRealmProxy)o
        writer.emitEmptyLine();
        writer.emitStatement("String path = proxyState.getRealm$realm().getPath()");
        writer.emitStatement("String otherPath = %s.proxyState.getRealm$realm().getPath()", otherObjectVarName);
        writer.emitStatement("if (path != null ? !path.equals(otherPath) : otherPath != null) return false");
        writer.emitEmptyLine();
        writer.emitStatement("String tableName = proxyState.getRow$realm().getTable().getName()");
        writer.emitStatement("String otherTableName = %s.proxyState.getRow$realm().getTable().getName()", otherObjectVarName);
        writer.emitStatement("if (tableName != null ? !tableName.equals(otherTableName) : otherTableName != null) return false");
        writer.emitEmptyLine();
        writer.emitStatement("if (proxyState.getRow$realm().getIndex() != %s.proxyState.getRow$realm().getIndex()) return false", otherObjectVarName);
        writer.emitEmptyLine();
        writer.emitStatement("return true");
        writer.endMethod();
        writer.emitEmptyLine();
    }

    private void emitCreateOrUpdateUsingJsonObject(JavaWriter writer) throws IOException {
        writer.emitAnnotation("SuppressWarnings", "\"cast\"");
        writer.beginMethod(
                qualifiedClassName,
                "createOrUpdateUsingJsonObject",
                EnumSet.of(Modifier.PUBLIC, Modifier.STATIC),
                Arrays.asList("Realm", "realm", "JSONObject", "json", "boolean", "update"),
                Collections.singletonList("JSONException"));

        final int modelOrListCount = countModelOrListFields(metadata.getFields());
        if (modelOrListCount == 0) {
            writer.emitStatement("final List<String> excludeFields = Collections.<String> emptyList()");
        } else {
            writer.emitStatement("final List<String> excludeFields = new ArrayList<String>(%1$d)",
                    modelOrListCount);
        }
        if (!metadata.hasPrimaryKey()) {
            buildExcludeFieldsList(writer, metadata.getFields());
            writer.emitStatement("%s obj = realm.createObjectInternal(%s.class, true, excludeFields)",
                    qualifiedClassName, qualifiedClassName);
        } else {
            String pkType = Utils.isString(metadata.getPrimaryKey()) ? "String" : "Long";
            writer
                .emitStatement("%s obj = null", qualifiedClassName)
                .beginControlFlow("if (update)")
                    .emitStatement("Table table = realm.getTable(%s.class)", qualifiedClassName)
                    .emitStatement("long pkColumnIndex = table.getPrimaryKey()")
                    .emitStatement("long rowIndex = TableOrView.NO_MATCH");
            if (metadata.isNullable(metadata.getPrimaryKey())) {
                writer
                    .beginControlFlow("if (json.isNull(\"%s\"))", metadata.getPrimaryKey().getSimpleName())
                        .emitStatement("rowIndex = table.findFirstNull(pkColumnIndex)")
                    .nextControlFlow("else")
                        .emitStatement("rowIndex = table.findFirst%s(pkColumnIndex, json.get%s(\"%s\"))",
                                pkType, pkType, metadata.getPrimaryKey().getSimpleName())
                    .endControlFlow();
            } else {
                writer
                    .beginControlFlow("if (!json.isNull(\"%s\"))", metadata.getPrimaryKey().getSimpleName())
                    .emitStatement("rowIndex = table.findFirst%s(pkColumnIndex, json.get%s(\"%s\"))",
                            pkType, pkType, metadata.getPrimaryKey().getSimpleName())
                    .endControlFlow();
            }
            writer
                    .beginControlFlow("if (rowIndex != TableOrView.NO_MATCH)")
                        .emitStatement("final BaseRealm.RealmObjectContext objectContext = BaseRealm.objectContext.get()")
                        .beginControlFlow("try")
                            .emitStatement("objectContext.set(realm, table.getUncheckedRow(rowIndex)," +
                                    " realm.schema.getColumnInfo(%s.class)," +
                                    " false, Collections.<String> emptyList())", qualifiedClassName)
                            .emitStatement("obj = new %s()", qualifiedGeneratedClassName)
                        .nextControlFlow("finally")
                            .emitStatement("objectContext.clear()")
                        .endControlFlow()
                    .endControlFlow()
                .endControlFlow();

            writer.beginControlFlow("if (obj == null)");
            buildExcludeFieldsList(writer, metadata.getFields());
            String primaryKeyFieldType = metadata.getPrimaryKey().asType().toString();
            String primaryKeyFieldName = metadata.getPrimaryKey().getSimpleName().toString();
            RealmJsonTypeHelper.emitCreateObjectWithPrimaryKeyValue(qualifiedClassName, qualifiedGeneratedClassName,
                    primaryKeyFieldType, primaryKeyFieldName, writer);
            writer.endControlFlow();
        }

        for (VariableElement field : metadata.getFields()) {
            String fieldName = field.getSimpleName().toString();
            String qualifiedFieldType = field.asType().toString();
            if (metadata.isPrimaryKey(field)) {
                // Primary key has already been set when adding new row or finding the existing row.
                continue;
            }
            if (Utils.isRealmModel(field)) {
                RealmJsonTypeHelper.emitFillRealmObjectWithJsonValue(
                        interfaceName,
                        metadata.getSetter(fieldName),
                        fieldName,
                        qualifiedFieldType,
                        Utils.getProxyClassSimpleName(field),
                        writer
                );

            } else if (Utils.isRealmList(field)) {
                RealmJsonTypeHelper.emitFillRealmListWithJsonValue(
                        interfaceName,
                        metadata.getGetter(fieldName),
                        metadata.getSetter(fieldName),
                        fieldName,
                        ((DeclaredType) field.asType()).getTypeArguments().get(0).toString(),
                        Utils.getProxyClassSimpleName(field),
                        writer);

            } else {
                RealmJsonTypeHelper.emitFillJavaTypeWithJsonValue(
                        interfaceName,
                        metadata.getSetter(fieldName),
                        fieldName,
                        qualifiedFieldType,
                        writer
                );
            }
        }

        writer.emitStatement("return obj");
        writer.endMethod();
        writer.emitEmptyLine();
    }

    private void buildExcludeFieldsList(JavaWriter writer, List<VariableElement> fields) throws IOException {
        for (VariableElement field : fields) {
            if (Utils.isRealmModel(field) || Utils.isRealmList(field)) {
                final String fieldName = field.getSimpleName().toString();
                writer.beginControlFlow("if (json.has(\"%1$s\"))", fieldName)
                        .emitStatement("excludeFields.add(\"%1$s\")", fieldName)
                        .endControlFlow();
            }
        }
    }

    // Since we need to check the PK in stream before creating the object, this is now using copyToRealm
    // instead of createObject() to avoid parsing the stream twice.
    private void emitCreateUsingJsonStream(JavaWriter writer) throws IOException {
        writer.emitAnnotation("SuppressWarnings", "\"cast\"");
        writer.emitAnnotation("TargetApi", "Build.VERSION_CODES.HONEYCOMB");
        writer.beginMethod(
                qualifiedClassName,
                "createUsingJsonStream",
                EnumSet.of(Modifier.PUBLIC, Modifier.STATIC),
                Arrays.asList("Realm", "realm", "JsonReader", "reader"),
                Collections.singletonList("IOException"));

        if (metadata.hasPrimaryKey()) {
            writer.emitStatement("boolean jsonHasPrimaryKey = false");
        }
        writer.emitStatement("%s obj = new %s()", qualifiedClassName, qualifiedClassName);
        writer.emitStatement("reader.beginObject()");
        writer.beginControlFlow("while (reader.hasNext())");
        writer.emitStatement("String name = reader.nextName()");

        List<VariableElement> fields = metadata.getFields();
        for (int i = 0; i < fields.size(); i++) {
            VariableElement field = fields.get(i);
            String fieldName = field.getSimpleName().toString();
            String qualifiedFieldType = field.asType().toString();

            if (i == 0) {
                writer.beginControlFlow("if (name.equals(\"%s\"))", fieldName);
            } else {
                writer.nextControlFlow("else if (name.equals(\"%s\"))", fieldName);
            }
            if (Utils.isRealmModel(field)) {
                RealmJsonTypeHelper.emitFillRealmObjectFromStream(
                        interfaceName,
                        metadata.getSetter(fieldName),
                        fieldName,
                        qualifiedFieldType,
                        Utils.getProxyClassSimpleName(field),
                        writer
                );

            } else if (Utils.isRealmList(field)) {
                RealmJsonTypeHelper.emitFillRealmListFromStream(
                        interfaceName,
                        metadata.getGetter(fieldName),
                        metadata.getSetter(fieldName),
                        ((DeclaredType) field.asType()).getTypeArguments().get(0).toString(),
                        Utils.getProxyClassSimpleName(field),
                        writer);

            } else {
                RealmJsonTypeHelper.emitFillJavaTypeFromStream(
                        interfaceName,
                        metadata,
                        fieldName,
                        qualifiedFieldType,
                        writer
                );
            }
        }

        if (fields.size() > 0) {
            writer.nextControlFlow("else");
            writer.emitStatement("reader.skipValue()");
            writer.endControlFlow();
        }
        writer.endControlFlow();
        writer.emitStatement("reader.endObject()");
        if (metadata.hasPrimaryKey()) {
            writer.beginControlFlow("if (!jsonHasPrimaryKey)");
            writer.emitStatement(Constants.STATEMENT_EXCEPTION_NO_PRIMARY_KEY_IN_JSON, metadata.getPrimaryKey());
            writer.endControlFlow();
        }
        writer.emitStatement("obj = realm.copyToRealm(obj)");
        writer.emitStatement("return obj");
        writer.endMethod();
        writer.emitEmptyLine();

    }

    private String columnInfoClassName() {
        return simpleClassName + "ColumnInfo";
    }

    private String columnIndexVarName(VariableElement variableElement) {
        return variableElement.getSimpleName().toString() + "Index";
    }

    private String fieldIndexVariableReference(VariableElement variableElement) {
        return "columnInfo." + columnIndexVarName(variableElement);
    }

    private static int countModelOrListFields(List<VariableElement> fields) {
        int count = 0;
        for (VariableElement f : fields) {
            if (Utils.isRealmModel(f) || Utils.isRealmList(f)) {
                count++;
            }
        }
        return count;
    }
}<|MERGE_RESOLUTION|>--- conflicted
+++ resolved
@@ -66,12 +66,8 @@
         imports.add("android.os.Build");
         imports.add("android.util.JsonReader");
         imports.add("android.util.JsonToken");
-<<<<<<< HEAD
-        imports.add("io.realm.RealmFieldType");
         imports.add("io.realm.RealmObjectSchema");
         imports.add("io.realm.RealmSchema");
-=======
->>>>>>> 4397969a
         imports.add("io.realm.exceptions.RealmMigrationNeededException");
         imports.add("io.realm.internal.ColumnInfo");
         imports.add("io.realm.internal.RealmObjectProxy");
